<?xml version="1.0" encoding="utf-8"?>
<!--

  This file is used by automation to update Versions.props and may be used for other purposes, such as
  static analysis to determine the repo dependency graph.  It should only be modified manually when adding
  or removing dependencies. Updating versions should be done using the `darc` command line tool.

  See https://github.com/dotnet/arcade/blob/master/Documentation/Darc.md for instructions on using darc.
-->
<Dependencies>
  <ProductDependencies>
<<<<<<< HEAD
    <Dependency Name="Microsoft.AspNetCore.Blazor.Mono" Version="3.2.0-preview1.20067.1">
      <Uri>https://github.com/dotnet/blazor</Uri>
      <Sha>dd7fb4d3931d556458f62642c2edfc59f6295bfb</Sha>
=======
    <Dependency Name="Microsoft.AspNetCore.Components.WebAssembly.Runtime" Version="3.2.0">
      <Uri>https://github.com/dotnet/blazor</Uri>
      <Sha>cc449601d638ffaab58ae9487f0fd010bb178a12</Sha>
    </Dependency>
    <Dependency Name="System.Net.Http.Json" Version="3.2.0">
      <Uri>https://github.com/dotnet/corefx</Uri>
      <Sha>66409e392d64ed96e5d3a5fda712d9baf51196ed</Sha>
>>>>>>> 0394a452
    </Dependency>
    <Dependency Name="dotnet-ef" Version="5.0.0-preview.6.20276.2">
      <Uri>https://github.com/dotnet/efcore</Uri>
      <Sha>46636e00447b1303e1ea439b68bfada1cdcb8393</Sha>
    </Dependency>
    <Dependency Name="Microsoft.EntityFrameworkCore.InMemory" Version="5.0.0-preview.6.20276.2">
      <Uri>https://github.com/dotnet/efcore</Uri>
      <Sha>46636e00447b1303e1ea439b68bfada1cdcb8393</Sha>
    </Dependency>
    <Dependency Name="Microsoft.EntityFrameworkCore.Relational" Version="5.0.0-preview.6.20276.2">
      <Uri>https://github.com/dotnet/efcore</Uri>
      <Sha>46636e00447b1303e1ea439b68bfada1cdcb8393</Sha>
    </Dependency>
    <Dependency Name="Microsoft.EntityFrameworkCore.Sqlite" Version="5.0.0-preview.6.20276.2">
      <Uri>https://github.com/dotnet/efcore</Uri>
      <Sha>46636e00447b1303e1ea439b68bfada1cdcb8393</Sha>
    </Dependency>
    <Dependency Name="Microsoft.EntityFrameworkCore.SqlServer" Version="5.0.0-preview.6.20276.2">
      <Uri>https://github.com/dotnet/efcore</Uri>
      <Sha>46636e00447b1303e1ea439b68bfada1cdcb8393</Sha>
    </Dependency>
    <Dependency Name="Microsoft.EntityFrameworkCore.Tools" Version="5.0.0-preview.6.20276.2">
      <Uri>https://github.com/dotnet/efcore</Uri>
      <Sha>46636e00447b1303e1ea439b68bfada1cdcb8393</Sha>
    </Dependency>
    <Dependency Name="Microsoft.EntityFrameworkCore" Version="5.0.0-preview.6.20276.2">
      <Uri>https://github.com/dotnet/efcore</Uri>
      <Sha>46636e00447b1303e1ea439b68bfada1cdcb8393</Sha>
    </Dependency>
    <Dependency Name="Microsoft.Extensions.Caching.Abstractions" Version="5.0.0-preview.6.20271.10">
      <Uri>https://github.com/dotnet/runtime</Uri>
      <Sha>c44dc40b763b7c74012622a0a6120cd8ffa35ce4</Sha>
    </Dependency>
    <Dependency Name="Microsoft.Extensions.Caching.Memory" Version="5.0.0-preview.6.20271.10">
      <Uri>https://github.com/dotnet/runtime</Uri>
      <Sha>c44dc40b763b7c74012622a0a6120cd8ffa35ce4</Sha>
    </Dependency>
    <Dependency Name="Microsoft.Extensions.Configuration.Abstractions" Version="5.0.0-preview.6.20271.10">
      <Uri>https://github.com/dotnet/runtime</Uri>
      <Sha>c44dc40b763b7c74012622a0a6120cd8ffa35ce4</Sha>
    </Dependency>
    <Dependency Name="Microsoft.Extensions.Configuration.Binder" Version="5.0.0-preview.6.20271.10">
      <Uri>https://github.com/dotnet/runtime</Uri>
      <Sha>c44dc40b763b7c74012622a0a6120cd8ffa35ce4</Sha>
    </Dependency>
    <Dependency Name="Microsoft.Extensions.Configuration.CommandLine" Version="5.0.0-preview.6.20271.10">
      <Uri>https://github.com/dotnet/runtime</Uri>
      <Sha>c44dc40b763b7c74012622a0a6120cd8ffa35ce4</Sha>
    </Dependency>
    <Dependency Name="Microsoft.Extensions.Configuration.EnvironmentVariables" Version="5.0.0-preview.6.20271.10">
      <Uri>https://github.com/dotnet/runtime</Uri>
      <Sha>c44dc40b763b7c74012622a0a6120cd8ffa35ce4</Sha>
    </Dependency>
    <Dependency Name="Microsoft.Extensions.Configuration.FileExtensions" Version="5.0.0-preview.6.20271.10">
      <Uri>https://github.com/dotnet/runtime</Uri>
      <Sha>c44dc40b763b7c74012622a0a6120cd8ffa35ce4</Sha>
    </Dependency>
    <Dependency Name="Microsoft.Extensions.Configuration.Ini" Version="5.0.0-preview.6.20271.10">
      <Uri>https://github.com/dotnet/runtime</Uri>
      <Sha>c44dc40b763b7c74012622a0a6120cd8ffa35ce4</Sha>
    </Dependency>
    <Dependency Name="Microsoft.Extensions.Configuration.Json" Version="5.0.0-preview.6.20271.10">
      <Uri>https://github.com/dotnet/runtime</Uri>
      <Sha>c44dc40b763b7c74012622a0a6120cd8ffa35ce4</Sha>
    </Dependency>
    <Dependency Name="Microsoft.Extensions.Configuration.UserSecrets" Version="5.0.0-preview.6.20271.10">
      <Uri>https://github.com/dotnet/runtime</Uri>
      <Sha>c44dc40b763b7c74012622a0a6120cd8ffa35ce4</Sha>
    </Dependency>
    <Dependency Name="Microsoft.Extensions.Configuration.Xml" Version="5.0.0-preview.6.20271.10">
      <Uri>https://github.com/dotnet/runtime</Uri>
      <Sha>c44dc40b763b7c74012622a0a6120cd8ffa35ce4</Sha>
    </Dependency>
    <Dependency Name="Microsoft.Extensions.Configuration" Version="5.0.0-preview.6.20271.10">
      <Uri>https://github.com/dotnet/runtime</Uri>
      <Sha>c44dc40b763b7c74012622a0a6120cd8ffa35ce4</Sha>
    </Dependency>
    <Dependency Name="Microsoft.Extensions.DependencyInjection.Abstractions" Version="5.0.0-preview.6.20271.10">
      <Uri>https://github.com/dotnet/runtime</Uri>
      <Sha>c44dc40b763b7c74012622a0a6120cd8ffa35ce4</Sha>
    </Dependency>
    <Dependency Name="Microsoft.Extensions.DependencyInjection" Version="5.0.0-preview.6.20271.10">
      <Uri>https://github.com/dotnet/runtime</Uri>
      <Sha>c44dc40b763b7c74012622a0a6120cd8ffa35ce4</Sha>
    </Dependency>
    <Dependency Name="Microsoft.Extensions.FileProviders.Abstractions" Version="5.0.0-preview.6.20271.10">
      <Uri>https://github.com/dotnet/runtime</Uri>
      <Sha>c44dc40b763b7c74012622a0a6120cd8ffa35ce4</Sha>
    </Dependency>
    <Dependency Name="Microsoft.Extensions.FileProviders.Composite" Version="5.0.0-preview.6.20271.10">
      <Uri>https://github.com/dotnet/runtime</Uri>
      <Sha>c44dc40b763b7c74012622a0a6120cd8ffa35ce4</Sha>
    </Dependency>
    <Dependency Name="Microsoft.Extensions.FileProviders.Physical" Version="5.0.0-preview.6.20271.10">
      <Uri>https://github.com/dotnet/runtime</Uri>
      <Sha>c44dc40b763b7c74012622a0a6120cd8ffa35ce4</Sha>
    </Dependency>
    <Dependency Name="Microsoft.Extensions.FileSystemGlobbing" Version="5.0.0-preview.6.20271.10">
      <Uri>https://github.com/dotnet/runtime</Uri>
      <Sha>c44dc40b763b7c74012622a0a6120cd8ffa35ce4</Sha>
    </Dependency>
    <Dependency Name="Microsoft.Extensions.Hosting.Abstractions" Version="5.0.0-preview.6.20271.10">
      <Uri>https://github.com/dotnet/runtime</Uri>
      <Sha>c44dc40b763b7c74012622a0a6120cd8ffa35ce4</Sha>
    </Dependency>
    <Dependency Name="Microsoft.Extensions.Hosting" Version="5.0.0-preview.6.20271.10">
      <Uri>https://github.com/dotnet/runtime</Uri>
      <Sha>c44dc40b763b7c74012622a0a6120cd8ffa35ce4</Sha>
    </Dependency>
    <Dependency Name="Microsoft.Extensions.Http" Version="5.0.0-preview.6.20271.10">
      <Uri>https://github.com/dotnet/runtime</Uri>
      <Sha>c44dc40b763b7c74012622a0a6120cd8ffa35ce4</Sha>
    </Dependency>
    <Dependency Name="Microsoft.Extensions.Logging.Abstractions" Version="5.0.0-preview.6.20271.10">
      <Uri>https://github.com/dotnet/runtime</Uri>
      <Sha>c44dc40b763b7c74012622a0a6120cd8ffa35ce4</Sha>
    </Dependency>
    <Dependency Name="Microsoft.Extensions.Logging.Configuration" Version="5.0.0-preview.6.20271.10">
      <Uri>https://github.com/dotnet/runtime</Uri>
      <Sha>c44dc40b763b7c74012622a0a6120cd8ffa35ce4</Sha>
    </Dependency>
    <Dependency Name="Microsoft.Extensions.Logging.Console" Version="5.0.0-preview.6.20271.10">
      <Uri>https://github.com/dotnet/runtime</Uri>
      <Sha>c44dc40b763b7c74012622a0a6120cd8ffa35ce4</Sha>
    </Dependency>
    <Dependency Name="Microsoft.Extensions.Logging.Debug" Version="5.0.0-preview.6.20271.10">
      <Uri>https://github.com/dotnet/runtime</Uri>
      <Sha>c44dc40b763b7c74012622a0a6120cd8ffa35ce4</Sha>
    </Dependency>
    <Dependency Name="Microsoft.Extensions.Logging.EventSource" Version="5.0.0-preview.6.20271.10">
      <Uri>https://github.com/dotnet/runtime</Uri>
      <Sha>c44dc40b763b7c74012622a0a6120cd8ffa35ce4</Sha>
    </Dependency>
    <Dependency Name="Microsoft.Extensions.Logging.EventLog" Version="5.0.0-preview.6.20271.10">
      <Uri>https://github.com/dotnet/runtime</Uri>
      <Sha>c44dc40b763b7c74012622a0a6120cd8ffa35ce4</Sha>
    </Dependency>
    <Dependency Name="Microsoft.Extensions.Logging.TraceSource" Version="5.0.0-preview.6.20271.10">
      <Uri>https://github.com/dotnet/runtime</Uri>
      <Sha>c44dc40b763b7c74012622a0a6120cd8ffa35ce4</Sha>
    </Dependency>
    <Dependency Name="Microsoft.Extensions.Logging" Version="5.0.0-preview.6.20271.10">
      <Uri>https://github.com/dotnet/runtime</Uri>
      <Sha>c44dc40b763b7c74012622a0a6120cd8ffa35ce4</Sha>
    </Dependency>
    <Dependency Name="Microsoft.Extensions.Options.ConfigurationExtensions" Version="5.0.0-preview.6.20271.10">
      <Uri>https://github.com/dotnet/runtime</Uri>
      <Sha>c44dc40b763b7c74012622a0a6120cd8ffa35ce4</Sha>
    </Dependency>
    <Dependency Name="Microsoft.Extensions.Options.DataAnnotations" Version="5.0.0-preview.6.20271.10">
      <Uri>https://github.com/dotnet/runtime</Uri>
      <Sha>c44dc40b763b7c74012622a0a6120cd8ffa35ce4</Sha>
    </Dependency>
    <Dependency Name="Microsoft.Extensions.Options" Version="5.0.0-preview.6.20271.10">
      <Uri>https://github.com/dotnet/runtime</Uri>
      <Sha>c44dc40b763b7c74012622a0a6120cd8ffa35ce4</Sha>
    </Dependency>
    <Dependency Name="Microsoft.Extensions.Primitives" Version="5.0.0-preview.6.20271.10">
      <Uri>https://github.com/dotnet/runtime</Uri>
      <Sha>c44dc40b763b7c74012622a0a6120cd8ffa35ce4</Sha>
    </Dependency>
    <Dependency Name="Microsoft.Extensions.Internal.Transport" Version="5.0.0-preview.6.20271.10">
      <Uri>https://github.com/dotnet/runtime</Uri>
      <Sha>c44dc40b763b7c74012622a0a6120cd8ffa35ce4</Sha>
    </Dependency>
    <Dependency Name="Microsoft.Win32.Registry" Version="5.0.0-preview.6.20271.10">
      <Uri>https://github.com/dotnet/runtime</Uri>
      <Sha>c44dc40b763b7c74012622a0a6120cd8ffa35ce4</Sha>
    </Dependency>
    <Dependency Name="Microsoft.Win32.SystemEvents" Version="5.0.0-preview.6.20271.10">
      <Uri>https://github.com/dotnet/runtime</Uri>
      <Sha>c44dc40b763b7c74012622a0a6120cd8ffa35ce4</Sha>
    </Dependency>
    <Dependency Name="System.ComponentModel.Annotations" Version="5.0.0-preview.6.20271.10">
      <Uri>https://github.com/dotnet/runtime</Uri>
      <Sha>c44dc40b763b7c74012622a0a6120cd8ffa35ce4</Sha>
    </Dependency>
    <Dependency Name="System.Diagnostics.DiagnosticSource" Version="5.0.0-preview.6.20271.10">
      <Uri>https://github.com/dotnet/runtime</Uri>
      <Sha>c44dc40b763b7c74012622a0a6120cd8ffa35ce4</Sha>
    </Dependency>
    <Dependency Name="System.Diagnostics.EventLog" Version="5.0.0-preview.6.20271.10">
      <Uri>https://github.com/dotnet/runtime</Uri>
      <Sha>c44dc40b763b7c74012622a0a6120cd8ffa35ce4</Sha>
    </Dependency>
    <Dependency Name="System.Drawing.Common" Version="5.0.0-preview.6.20271.10">
      <Uri>https://github.com/dotnet/runtime</Uri>
      <Sha>c44dc40b763b7c74012622a0a6120cd8ffa35ce4</Sha>
    </Dependency>
    <Dependency Name="System.IO.Pipelines" Version="5.0.0-preview.6.20271.10">
      <Uri>https://github.com/dotnet/runtime</Uri>
      <Sha>c44dc40b763b7c74012622a0a6120cd8ffa35ce4</Sha>
    </Dependency>
    <Dependency Name="System.Net.Http.WinHttpHandler" Version="5.0.0-preview.6.20271.10">
      <Uri>https://github.com/dotnet/runtime</Uri>
      <Sha>c44dc40b763b7c74012622a0a6120cd8ffa35ce4</Sha>
    </Dependency>
    <Dependency Name="System.Net.WebSockets.WebSocketProtocol" Version="5.0.0-preview.6.20271.10">
      <Uri>https://github.com/dotnet/runtime</Uri>
      <Sha>c44dc40b763b7c74012622a0a6120cd8ffa35ce4</Sha>
    </Dependency>
    <Dependency Name="System.Reflection.Metadata" Version="5.0.0-preview.6.20271.10">
      <Uri>https://github.com/dotnet/runtime</Uri>
      <Sha>c44dc40b763b7c74012622a0a6120cd8ffa35ce4</Sha>
    </Dependency>
    <Dependency Name="System.Runtime.CompilerServices.Unsafe" Version="5.0.0-preview.6.20271.10">
      <Uri>https://github.com/dotnet/runtime</Uri>
      <Sha>c44dc40b763b7c74012622a0a6120cd8ffa35ce4</Sha>
    </Dependency>
    <Dependency Name="System.Security.Cryptography.Cng" Version="5.0.0-preview.6.20271.10">
      <Uri>https://github.com/dotnet/runtime</Uri>
      <Sha>c44dc40b763b7c74012622a0a6120cd8ffa35ce4</Sha>
    </Dependency>
    <Dependency Name="System.Security.Cryptography.Pkcs" Version="5.0.0-preview.6.20271.10">
      <Uri>https://github.com/dotnet/runtime</Uri>
      <Sha>c44dc40b763b7c74012622a0a6120cd8ffa35ce4</Sha>
    </Dependency>
    <Dependency Name="System.Security.Cryptography.Xml" Version="5.0.0-preview.6.20271.10">
      <Uri>https://github.com/dotnet/runtime</Uri>
      <Sha>c44dc40b763b7c74012622a0a6120cd8ffa35ce4</Sha>
    </Dependency>
    <Dependency Name="System.Security.Permissions" Version="5.0.0-preview.6.20271.10">
      <Uri>https://github.com/dotnet/runtime</Uri>
      <Sha>c44dc40b763b7c74012622a0a6120cd8ffa35ce4</Sha>
    </Dependency>
    <Dependency Name="System.Security.Principal.Windows" Version="5.0.0-preview.6.20271.10">
      <Uri>https://github.com/dotnet/runtime</Uri>
      <Sha>c44dc40b763b7c74012622a0a6120cd8ffa35ce4</Sha>
    </Dependency>
    <Dependency Name="System.ServiceProcess.ServiceController" Version="5.0.0-preview.6.20271.10">
      <Uri>https://github.com/dotnet/runtime</Uri>
      <Sha>c44dc40b763b7c74012622a0a6120cd8ffa35ce4</Sha>
    </Dependency>
    <Dependency Name="System.Text.Encodings.Web" Version="5.0.0-preview.6.20271.10">
      <Uri>https://github.com/dotnet/runtime</Uri>
      <Sha>c44dc40b763b7c74012622a0a6120cd8ffa35ce4</Sha>
    </Dependency>
    <Dependency Name="System.Text.Json" Version="5.0.0-preview.6.20271.10">
      <Uri>https://github.com/dotnet/runtime</Uri>
      <Sha>c44dc40b763b7c74012622a0a6120cd8ffa35ce4</Sha>
    </Dependency>
    <Dependency Name="System.Threading.Channels" Version="5.0.0-preview.6.20271.10">
      <Uri>https://github.com/dotnet/runtime</Uri>
      <Sha>c44dc40b763b7c74012622a0a6120cd8ffa35ce4</Sha>
    </Dependency>
    <Dependency Name="System.Windows.Extensions" Version="5.0.0-preview.6.20271.10">
      <Uri>https://github.com/dotnet/runtime</Uri>
      <Sha>c44dc40b763b7c74012622a0a6120cd8ffa35ce4</Sha>
    </Dependency>
    <Dependency Name="Microsoft.Extensions.DependencyModel" Version="5.0.0-preview.6.20271.10">
      <Uri>https://github.com/dotnet/runtime</Uri>
      <Sha>c44dc40b763b7c74012622a0a6120cd8ffa35ce4</Sha>
    </Dependency>
    <Dependency Name="Microsoft.NETCore.App.Ref" Version="5.0.0-preview.6.20271.10">
      <Uri>https://github.com/dotnet/runtime</Uri>
      <Sha>c44dc40b763b7c74012622a0a6120cd8ffa35ce4</Sha>
    </Dependency>
    <!--
         Win-x64 is used here because we have picked an arbitrary runtime identifier to flow the version of the latest NETCore.App runtime.
         All Runtime.$rid packages should have the same version.
    -->
    <Dependency Name="Microsoft.NETCore.App.Runtime.win-x64" Version="5.0.0-preview.6.20271.10">
      <Uri>https://github.com/dotnet/runtime</Uri>
      <Sha>c44dc40b763b7c74012622a0a6120cd8ffa35ce4</Sha>
    </Dependency>
    <Dependency Name="Microsoft.NETCore.App.Internal" Version="5.0.0-preview.6.20271.10">
      <Uri>https://github.com/dotnet/runtime</Uri>
      <Sha>c44dc40b763b7c74012622a0a6120cd8ffa35ce4</Sha>
    </Dependency>
  </ProductDependencies>
  <ToolsetDependencies>
    <!-- Listed explicitly to workaround https://github.com/dotnet/cli/issues/10528 -->
    <Dependency Name="Microsoft.NETCore.Platforms" Version="5.0.0-preview.6.20271.10">
      <Uri>https://github.com/dotnet/runtime</Uri>
      <Sha>c44dc40b763b7c74012622a0a6120cd8ffa35ce4</Sha>
    </Dependency>
    <Dependency Name="Microsoft.DotNet.GenAPI" Version="5.0.0-beta.20261.9">
      <Uri>https://github.com/dotnet/arcade</Uri>
      <Sha>898e51ed5fdcc4871087ac5754ca9056e58e575d</Sha>
    </Dependency>
    <Dependency Name="Microsoft.DotNet.Arcade.Sdk" Version="5.0.0-beta.20261.9">
      <Uri>https://github.com/dotnet/arcade</Uri>
      <Sha>898e51ed5fdcc4871087ac5754ca9056e58e575d</Sha>
    </Dependency>
    <Dependency Name="Microsoft.DotNet.Helix.Sdk" Version="5.0.0-beta.20261.9">
      <Uri>https://github.com/dotnet/arcade</Uri>
      <Sha>898e51ed5fdcc4871087ac5754ca9056e58e575d</Sha>
    </Dependency>
    <Dependency Name="Microsoft.Net.Compilers.Toolset" Version="3.7.0-3.20271.4">
      <Uri>https://github.com/dotnet/roslyn</Uri>
      <Sha>f598328fb99345233f52a67f5a65cd39affa9fd4</Sha>
    </Dependency>
  </ToolsetDependencies>
</Dependencies><|MERGE_RESOLUTION|>--- conflicted
+++ resolved
@@ -9,11 +9,6 @@
 -->
 <Dependencies>
   <ProductDependencies>
-<<<<<<< HEAD
-    <Dependency Name="Microsoft.AspNetCore.Blazor.Mono" Version="3.2.0-preview1.20067.1">
-      <Uri>https://github.com/dotnet/blazor</Uri>
-      <Sha>dd7fb4d3931d556458f62642c2edfc59f6295bfb</Sha>
-=======
     <Dependency Name="Microsoft.AspNetCore.Components.WebAssembly.Runtime" Version="3.2.0">
       <Uri>https://github.com/dotnet/blazor</Uri>
       <Sha>cc449601d638ffaab58ae9487f0fd010bb178a12</Sha>
@@ -21,7 +16,6 @@
     <Dependency Name="System.Net.Http.Json" Version="3.2.0">
       <Uri>https://github.com/dotnet/corefx</Uri>
       <Sha>66409e392d64ed96e5d3a5fda712d9baf51196ed</Sha>
->>>>>>> 0394a452
     </Dependency>
     <Dependency Name="dotnet-ef" Version="5.0.0-preview.6.20276.2">
       <Uri>https://github.com/dotnet/efcore</Uri>
