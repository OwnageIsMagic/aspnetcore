﻿<Project Sdk="Microsoft.NET.Sdk.Web">

  <PropertyGroup>
    <TargetFrameworks>$(StandardTestWebsiteTfms)</TargetFrameworks>
    <IsTestAssetProject>true</IsTestAssetProject>
  </PropertyGroup>

  <ItemGroup>
<<<<<<< HEAD
    <Compile Include="..\Common\TestResponseGenerator.cs" Link="TestResponseGenerator.cs" />
  </ItemGroup>

  <ItemGroup>
    <ProjectReference Include="..\..\..\src\Microsoft.AspNetCore.Mvc\Microsoft.AspNetCore.Mvc.csproj" />
=======
    <Reference Include="Microsoft.AspNetCore.Mvc" />
>>>>>>> 7f17d095

    <Reference Include="Microsoft.AspNetCore.Server.IISIntegration" />
    <Reference Include="Microsoft.AspNetCore.Server.Kestrel" />
    <Reference Include="Microsoft.AspNetCore.StaticFiles" />
  </ItemGroup>
</Project><|MERGE_RESOLUTION|>--- conflicted
+++ resolved
@@ -6,15 +6,11 @@
   </PropertyGroup>
 
   <ItemGroup>
-<<<<<<< HEAD
     <Compile Include="..\Common\TestResponseGenerator.cs" Link="TestResponseGenerator.cs" />
   </ItemGroup>
 
   <ItemGroup>
-    <ProjectReference Include="..\..\..\src\Microsoft.AspNetCore.Mvc\Microsoft.AspNetCore.Mvc.csproj" />
-=======
     <Reference Include="Microsoft.AspNetCore.Mvc" />
->>>>>>> 7f17d095
 
     <Reference Include="Microsoft.AspNetCore.Server.IISIntegration" />
     <Reference Include="Microsoft.AspNetCore.Server.Kestrel" />
