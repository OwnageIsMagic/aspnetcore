// Copyright (c) .NET Foundation. All rights reserved.
// Licensed under the Apache License, Version 2.0. See License.txt in the project root for license information.

using System;
using System.Reflection;
using System.Threading;
using System.Threading.Tasks;
using Xunit;

namespace Microsoft.Extensions.Caching.Memory
{
    public class MemoryCacheSetAndRemoveTests
    {
        private static IMemoryCache CreateCache()
        {
            return new MemoryCache(new MemoryCacheOptions());
        }

        [Fact]
        public void GetMissingKeyReturnsFalseOrNull()
        {
            var cache = CreateCache();
            var obj = new object();
            string key = "myKey";

            var result = cache.Get(key);
            Assert.Null(result);

            var found = cache.TryGetValue(key, out result);
            Assert.False(found);
        }

        [Fact]
        public void SetAndGetReturnsObject()
        {
            var cache = CreateCache();
            var obj = new object();
            string key = "myKey";

            var result = cache.Set(key, obj);
            Assert.Same(obj, result);

            result = cache.Get(key);
            Assert.Same(obj, result);
        }

        [Fact]
        public void SetAndGetWorksWithCaseSensitiveKeys()
        {
            var cache = CreateCache();
            var obj = new object();
            string key1 = "myKey";
            string key2 = "Mykey";

            var result = cache.Set(key1, obj);
            Assert.Same(obj, result);

            result = cache.Get(key1);
            Assert.Same(obj, result);

            result = cache.Get(key2);
            Assert.Null(result);
        }

        [Fact]
        public void SetAlwaysOverwrites()
        {
            var cache = CreateCache();
            var obj = new object();
            string key = "myKey";

            var result = cache.Set(key, obj);
            Assert.Same(obj, result);

            var obj2 = new object();
            result = cache.Set(key, obj2);
            Assert.Same(obj2, result);

            result = cache.Get(key);
            Assert.Same(obj2, result);
        }

        [Fact]
        public void GetOrCreate_AddsNewValue()
        {
            var cache = CreateCache();
            var obj = new object();
            string key = "myKey";
            bool invoked = false;

            var result = cache.GetOrCreate(key, e =>
            {
                invoked = true;
                return obj;
            });

            Assert.Same(obj, result);
            Assert.True(invoked);

            result = cache.Get(key);
            Assert.Same(obj, result);
        }

        [Fact]
        public async Task GetOrCreateAsync_AddsNewValue()
        {
            var cache = CreateCache();
            var obj = new object();
            string key = "myKey";
            bool invoked = false;

            var result = await cache.GetOrCreateAsync(key, e =>
            {
                invoked = true;
                return Task.FromResult(obj);
            });

            Assert.Same(obj, result);
            Assert.True(invoked);

            result = cache.Get(key);
            Assert.Same(obj, result);
        }

        [Fact]
        public void GetOrCreate_ReturnExistingValue()
        {
            var cache = CreateCache();
            var obj = new object();
            var obj1 = new object();
            string key = "myKey";
            bool invoked = false;

            cache.Set(key, obj);

            var result = cache.GetOrCreate(key, e =>
            {
                invoked = true;
                return obj1;
            });

            Assert.False(invoked);
            Assert.Same(obj, result);
        }

        [Fact]
        public async Task GetOrCreateAsync_ReturnExistingValue()
        {
            var cache = CreateCache();
            var obj = new object();
            var obj1 = new object();
            string key = "myKey";
            bool invoked = false;

            cache.Set(key, obj);

            var result = await cache.GetOrCreateAsync(key, e =>
            {
                invoked = true;
                return Task.FromResult(obj1);
            });

            Assert.False(invoked);
            Assert.Same(obj, result);
        }

        [Fact]
        public void GetOrCreate_WillNotCreateEmptyValue_WhenFactoryThrows()
        {
            var cache = CreateCache();
            string key = "myKey";
            try
            {
                cache.GetOrCreate<int>(key, entry =>
                {
                    throw new Exception();
                });
            }
            catch (Exception)
            {
            }

            Assert.False(cache.TryGetValue(key, out int obj));

            // verify that throwing an exception doesn't leak CacheEntry objects
            Assert.Null(CacheEntryHelper.Current);
        }

        [Fact]
        public async Task GetOrCreateAsync_WillNotCreateEmptyValue_WhenFactoryThrows()
        {
            var cache = CreateCache();
            string key = "myKey";
            try
            {
                await cache.GetOrCreateAsync<int>(key, entry =>
                {
                    throw new Exception();
                });
            }
            catch (Exception)
            {
            }

            Assert.False(cache.TryGetValue(key, out int obj));

            // verify that throwing an exception doesn't leak CacheEntry objects
            Assert.Null(CacheEntryHelper.Current);
        }

        [Fact]
        public void DisposingCacheEntryReleasesScope()
        {
<<<<<<< HEAD
            object GetScope(ICacheEntry entry)
            {
                return entry.GetType()
                    .GetField("_scope", BindingFlags.NonPublic | BindingFlags.Instance)
                    .GetValue(entry);
            }

=======
>>>>>>> d2249220
            var cache = CreateCache();

            ICacheEntry entry = cache.CreateEntry("myKey");
            Assert.NotNull(GetScope(entry));

            entry.Dispose();
            Assert.Null(GetScope(entry));
<<<<<<< HEAD
        }

        [Fact]
        public void TryGetValue_WillCreateDefaultValue_WhenGenericTypeIsIncompatible()
        {
            var cache = CreateCache();
            string key = "myKey";
            int value = 42;

            cache.Set(key, value);

            Assert.False(cache.TryGetValue(key, out string obj));
        }


        [Fact]
        public void TryGetValue_WillCreateDefaultValueAndSucceed_WhenValueNull()
        {
            var cache = CreateCache();
            string key = "myKey";
            string value = null;

            cache.Set(key, value);

            Assert.True(cache.TryGetValue(key, out string obj));
        }

        [Fact]
        public void TryGetValue_WillCreateDefaultValueAndSucceed_WhenValueNullForValueType()
        {
            var cache = CreateCache();
            string key = "myKey";
            string value = null;

            cache.Set(key, value);

            Assert.True(cache.TryGetValue(key, out int obj));
            Assert.Equal(default, obj);
=======
>>>>>>> d2249220
        }

        [Fact]
        public void SetOverwritesAndInvokesCallbacks()
        {
            var cache = CreateCache();
            var value1 = new object();
            string key = "myKey";
            var callback1Invoked = new ManualResetEvent(false);
            var callback2Invoked = new ManualResetEvent(false);

            var options1 = new MemoryCacheEntryOptions();
            options1.PostEvictionCallbacks.Add(new PostEvictionCallbackRegistration()
            {
                EvictionCallback = (subkey, subValue, reason, state) =>
                {
                    Assert.Equal(key, subkey);
                    Assert.Same(subValue, value1);
                    Assert.Equal(EvictionReason.Replaced, reason);
                    var localCallbackInvoked = (ManualResetEvent)state;
                    localCallbackInvoked.Set();
                },
                State = callback1Invoked
            });

            var result = cache.Set(key, value1, options1);
            Assert.Same(value1, result);

            var value2 = new object();
            var options2 = new MemoryCacheEntryOptions();
            options2.PostEvictionCallbacks.Add(new PostEvictionCallbackRegistration()
            {
                EvictionCallback = (subkey, subValue, reason, state) =>
                {
                    // Shouldn't be invoked.
                    var localCallbackInvoked = (ManualResetEvent)state;
                    localCallbackInvoked.Set();
                },
                State = callback2Invoked
            });
            result = cache.Set(key, value2, options2);
            Assert.Same(value2, result);
            Assert.True(callback1Invoked.WaitOne(TimeSpan.FromSeconds(30)), "Callback1");
            Assert.False(callback2Invoked.WaitOne(TimeSpan.FromSeconds(1)), "Callback2");

            result = cache.Get(key);
            Assert.Same(value2, result);

            Assert.False(callback2Invoked.WaitOne(TimeSpan.FromSeconds(1)), "Callback2");
        }

        [Fact]
        public void SetOverwritesWithReplacedReason()
        {
            var cache = CreateCache();
            var value1 = new object();
            string key = "myKey";
            var callback1Invoked = new ManualResetEvent(false);
            EvictionReason actualReason = EvictionReason.None;

            var options1 = new MemoryCacheEntryOptions();
            options1.PostEvictionCallbacks.Add(new PostEvictionCallbackRegistration()
            {
                EvictionCallback = (subkey, subValue, reason, state) =>
                {
                    actualReason = reason;
                    var localCallbackInvoked = (ManualResetEvent)state;
                    localCallbackInvoked.Set();
                },
                State = callback1Invoked
            });

            var result = cache.Set(key, value1, options1);
            Assert.Same(value1, result);

            var value2 = new object();
            result = cache.Set(key, value2);

            Assert.True(callback1Invoked.WaitOne(TimeSpan.FromSeconds(3)), "Callback1");
            Assert.Equal(EvictionReason.Replaced, actualReason);
        }

        [Fact]
        public void RemoveRemoves()
        {
            var cache = CreateCache();
            var obj = new object();
            string key = "myKey";

            var result = cache.Set(key, obj);
            Assert.Same(obj, result);

            cache.Remove(key);
            result = cache.Get(key);
            Assert.Null(result);
        }

        [Fact]
        public void RemoveRemovesAndInvokesCallback()
        {
            var cache = CreateCache();
            var value = new object();
            string key = "myKey";
            var callbackInvoked = new ManualResetEvent(false);

            var options = new MemoryCacheEntryOptions();
            options.PostEvictionCallbacks.Add(new PostEvictionCallbackRegistration()
            {
                EvictionCallback = (subkey, subValue, reason, state) =>
                {
                    Assert.Equal(key, subkey);
                    Assert.Same(value, subValue);
                    Assert.Equal(EvictionReason.Removed, reason);
                    var localCallbackInvoked = (ManualResetEvent)state;
                    localCallbackInvoked.Set();
                },
                State = callbackInvoked
            });
            var result = cache.Set(key, value, options);
            Assert.Same(value, result);

            cache.Remove(key);
            Assert.True(callbackInvoked.WaitOne(TimeSpan.FromSeconds(30)), "Callback");

            result = cache.Get(key);
            Assert.Null(result);
        }

        [Fact]
        public void RemoveAndReAddFromCallbackWorks()
        {
            var cache = CreateCache();
            var value = new object();
            var obj2 = new object();
            string key = "myKey";
            var callbackInvoked = new ManualResetEvent(false);

            var options = new MemoryCacheEntryOptions();
            options.PostEvictionCallbacks.Add(new PostEvictionCallbackRegistration()
            {
                EvictionCallback = (subkey, subValue, reason, state) =>
                {
                    Assert.Equal(key, subkey);
                    Assert.Same(subValue, value);
                    Assert.Equal(EvictionReason.Removed, reason);
                    var localCallbackInvoked = (ManualResetEvent)state;
                    cache.Set(key, obj2);
                    localCallbackInvoked.Set();
                },
                State = callbackInvoked
            });

            var result = cache.Set(key, value, options);
            Assert.Same(value, result);

            cache.Remove(key);
            Assert.True(callbackInvoked.WaitOne(TimeSpan.FromSeconds(30)), "Callback");

            result = cache.Get(key);
            Assert.Same(obj2, result);
        }

        [Fact]
        public void SetGetAndRemoveWorksWithNonStringKeys()
        {
            var cache = CreateCache();
            var obj = new object();
            var key = new Person { Id = 10, Name = "Mike" };

            var result = cache.Set(key, obj);
            Assert.Same(obj, result);

            result = cache.Get(key);
            Assert.Same(obj, result);

            cache.Remove(key);
            result = cache.Get(key);
            Assert.Null(result);
        }

        private class Person
        {
            public int Id { get; set; }
            public string Name { get; set; }
        }

        [Fact]
        public void SetGetAndRemoveWorksWithObjectKeysWhenDifferentReferences()
        {
            var cache = CreateCache();
            var obj = new object();

            var result = cache.Set(new TestKey(), obj);
            Assert.Same(obj, result);

            result = cache.Get(new TestKey());
            Assert.Same(obj, result);

            var key = new TestKey();
            cache.Remove(key);
            result = cache.Get(key);
            Assert.Null(result);
        }

        [Fact]
        public void GetAndSet_AreThreadSafe_AndUpdatesNeverLeavesNullValues()
        {
            var cache = CreateCache();
            string key = "myKey";
            var cts = new CancellationTokenSource();
            var readValueIsNull = false;

            cache.Set(key, new Guid());

            var task0 = Task.Run(() =>
            {
                while (!cts.IsCancellationRequested)
                {
                    cache.Set(key, Guid.NewGuid());
                }
            });

            var task1 = Task.Run(() =>
            {
                while (!cts.IsCancellationRequested)
                {
                    cache.Set(key, Guid.NewGuid());
                }
            });

            var task2 = Task.Run(() =>
            {
                while (!cts.IsCancellationRequested)
                {
                    if (cache.Get(key) == null)
                    {
                        // Stop this task and update flag for assertion
                        readValueIsNull = true;
                        break;
                    }
                }
            });

            var task3 = Task.Delay(TimeSpan.FromSeconds(7));

            Task.WaitAny(task0, task1, task2, task3);

            Assert.False(readValueIsNull);
            Assert.Equal(TaskStatus.Running, task0.Status);
            Assert.Equal(TaskStatus.Running, task1.Status);
            Assert.Equal(TaskStatus.Running, task2.Status);
            Assert.Equal(TaskStatus.RanToCompletion, task3.Status);

            cts.Cancel();
            Task.WaitAll(task0, task1, task2, task3);
        }

        [Fact]
        public void OvercapacityPurge_AreThreadSafe()
        {
            var cache = new MemoryCache(new MemoryCacheOptions
            {
                ExpirationScanFrequency = TimeSpan.Zero,
                SizeLimit = 10,
                CompactionPercentage = 0.5
            });
            var cts = new CancellationTokenSource();
            var limitExceeded = false;

            var task0 = Task.Run(() =>
            {
                while (!cts.IsCancellationRequested)
                {
                    if (cache.Size > 10)
                    {
                        limitExceeded = true;
                        break;
                    }
                    cache.Set(Guid.NewGuid(), Guid.NewGuid(), new MemoryCacheEntryOptions { Size = 1 });
                }
            }, cts.Token);

            var task1 = Task.Run(() =>
            {
                while (!cts.IsCancellationRequested)
                {
                    if (cache.Size > 10)
                    {
                        limitExceeded = true;
                        break;
                    }
                    cache.Set(Guid.NewGuid(), Guid.NewGuid(), new MemoryCacheEntryOptions { Size = 1 });
                }
            }, cts.Token);

            var task2 = Task.Run(() =>
            {
                while (!cts.IsCancellationRequested)
                {
                    if (cache.Size > 10)
                    {
                        limitExceeded = true;
                        break;
                    }
                    cache.Set(Guid.NewGuid(), Guid.NewGuid(), new MemoryCacheEntryOptions { Size = 1 });
                }
            }, cts.Token);

            cts.CancelAfter(TimeSpan.FromSeconds(5));
            var task3 = Task.Delay(TimeSpan.FromSeconds(7));

            Task.WaitAll(task0, task1, task2, task3);

            Assert.Equal(TaskStatus.RanToCompletion, task0.Status);
            Assert.Equal(TaskStatus.RanToCompletion, task1.Status);
            Assert.Equal(TaskStatus.RanToCompletion, task2.Status);
            Assert.Equal(TaskStatus.RanToCompletion, task3.Status);
            Assert.Equal(cache.Count, cache.Size);
            Assert.InRange(cache.Count, 0, 10);
            Assert.False(limitExceeded);
        }

        [Fact]
        public void AddAndReplaceEntries_AreThreadSafe()
        {
            var cache = new MemoryCache(new MemoryCacheOptions
            {
                ExpirationScanFrequency = TimeSpan.Zero,
                SizeLimit = 20,
                CompactionPercentage = 0.5
            });
            var cts = new CancellationTokenSource();

            var random = new Random();

            var task0 = Task.Run(() =>
            {
                while (!cts.IsCancellationRequested)
                {
                    var entrySize = random.Next(0, 5);
                    cache.Set(random.Next(0, 10), entrySize, new MemoryCacheEntryOptions { Size = entrySize });
                }
            });

            var task1 = Task.Run(() =>
            {
                while (!cts.IsCancellationRequested)
                {
                    var entrySize = random.Next(0, 5);
                    cache.Set(random.Next(0, 10), entrySize, new MemoryCacheEntryOptions { Size = entrySize });
                }
            });

            var task2 = Task.Run(() =>
            {
                while (!cts.IsCancellationRequested)
                {
                    var entrySize = random.Next(0, 5);
                    cache.Set(random.Next(0, 10), entrySize, new MemoryCacheEntryOptions { Size = entrySize });
                }
            });

            cts.CancelAfter(TimeSpan.FromSeconds(5));
            var task3 = Task.Delay(TimeSpan.FromSeconds(7));

            Task.WaitAll(task0, task1, task2, task3);

            Assert.Equal(TaskStatus.RanToCompletion, task0.Status);
            Assert.Equal(TaskStatus.RanToCompletion, task1.Status);
            Assert.Equal(TaskStatus.RanToCompletion, task2.Status);
            Assert.Equal(TaskStatus.RanToCompletion, task3.Status);

            var cacheSize = 0;
            for (var i = 0; i < 10; i++)
            {
                cacheSize += cache.Get<int>(i);
            }

            Assert.Equal(cacheSize, cache.Size);
            Assert.InRange(cache.Count, 0, 20);
        }

        [Fact]
        public void GetDataFromCacheWithNullKeyThrows()
        {
            var cache = CreateCache();
            Assert.Throws<ArgumentNullException>(() => cache.Get(null));
        }

        [Fact]
        public void SetDataToCacheWithNullKeyThrows()
        {
            var cache = CreateCache();
            var value = new object();
            Assert.Throws<ArgumentNullException>(() => cache.Set(null, value));
        }

        [Fact]
        public void SetDataToCacheWithNullKeyAndChangeTokenThrows()
        {
            var cache = CreateCache();
            var value = new object();
            Assert.Throws<ArgumentNullException>(() => cache.Set(null, value, expirationToken: null));
        }

        [Fact]
        public void TryGetValueFromCacheWithNullKeyThrows()
        {
            var cache = CreateCache();
            Assert.Throws<ArgumentNullException>(() => cache.TryGetValue(null,out long result));
        }

        [Fact]
        public void GetOrCreateFromCacheWithNullKeyThrows()
        {
            var cache = CreateCache();
            Assert.Throws<ArgumentNullException>(() => cache.GetOrCreate<object>(null, null))
;       }

        [Fact]
        public async Task GetOrCreateAsyncFromCacheWithNullKeyThrows()
        {
            var cache = CreateCache();
            await Assert.ThrowsAsync<ArgumentNullException>(async () => await cache.GetOrCreateAsync<object>(null, null));
        }

        private object GetScope(ICacheEntry entry)
        {
            return entry.GetType()
                .GetField("_scope", BindingFlags.NonPublic | BindingFlags.Instance)
                .GetValue(entry);
        }

        private class TestKey
        {
            public override bool Equals(object obj) => true;
            public override int GetHashCode() => 0;
        }
    }
}<|MERGE_RESOLUTION|>--- conflicted
+++ resolved
@@ -211,7 +211,6 @@
         [Fact]
         public void DisposingCacheEntryReleasesScope()
         {
-<<<<<<< HEAD
             object GetScope(ICacheEntry entry)
             {
                 return entry.GetType()
@@ -219,8 +218,6 @@
                     .GetValue(entry);
             }
 
-=======
->>>>>>> d2249220
             var cache = CreateCache();
 
             ICacheEntry entry = cache.CreateEntry("myKey");
@@ -228,7 +225,6 @@
 
             entry.Dispose();
             Assert.Null(GetScope(entry));
-<<<<<<< HEAD
         }
 
         [Fact]
@@ -267,8 +263,6 @@
 
             Assert.True(cache.TryGetValue(key, out int obj));
             Assert.Equal(default, obj);
-=======
->>>>>>> d2249220
         }
 
         [Fact]
@@ -685,21 +679,14 @@
         public void GetOrCreateFromCacheWithNullKeyThrows()
         {
             var cache = CreateCache();
-            Assert.Throws<ArgumentNullException>(() => cache.GetOrCreate<object>(null, null))
-;       }
+            Assert.Throws<ArgumentNullException>(() => cache.GetOrCreate<object>(null, null));
+        }
 
         [Fact]
         public async Task GetOrCreateAsyncFromCacheWithNullKeyThrows()
         {
             var cache = CreateCache();
             await Assert.ThrowsAsync<ArgumentNullException>(async () => await cache.GetOrCreateAsync<object>(null, null));
-        }
-
-        private object GetScope(ICacheEntry entry)
-        {
-            return entry.GetType()
-                .GetField("_scope", BindingFlags.NonPublic | BindingFlags.Instance)
-                .GetValue(entry);
         }
 
         private class TestKey
