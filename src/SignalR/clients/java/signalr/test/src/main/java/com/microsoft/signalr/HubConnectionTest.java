// Copyright (c) .NET Foundation. All rights reserved.
// Licensed under the Apache License, Version 2.0. See License.txt in the project root for license information.

package com.microsoft.signalr;

import static org.junit.jupiter.api.Assertions.*;

import java.lang.reflect.Type;
import java.nio.ByteBuffer;
import java.util.Iterator;
import java.util.List;
import java.util.concurrent.CancellationException;
import java.util.concurrent.TimeUnit;
import java.util.concurrent.TimeoutException;
import java.util.concurrent.atomic.AtomicBoolean;
import java.util.concurrent.atomic.AtomicInteger;
import java.util.concurrent.atomic.AtomicReference;

import org.junit.jupiter.api.Test;

import ch.qos.logback.classic.spi.ILoggingEvent;
import io.reactivex.Completable;
import io.reactivex.Observable;
import io.reactivex.Single;
import io.reactivex.disposables.Disposable;
import io.reactivex.schedulers.Schedulers;
import io.reactivex.subjects.CompletableSubject;
import io.reactivex.subjects.PublishSubject;
import io.reactivex.subjects.ReplaySubject;
import io.reactivex.subjects.SingleSubject;

class HubConnectionTest {
    private static final String RECORD_SEPARATOR = "\u001e";
    private static final Type booleanType = (new TypeReference<Boolean>() { }).getType();
    private static final Type doubleType = (new TypeReference<Double>() { }).getType();
    private static final Type integerType = (new TypeReference<Integer>() { }).getType();
    private static final Type stringType = (new TypeReference<String>() { }).getType();

    @Test
    public void checkHubConnectionState() {
        HubConnection hubConnection = TestUtils.createHubConnection("http://example.com");
        hubConnection.start().timeout(30, TimeUnit.SECONDS).blockingAwait();
        assertEquals(HubConnectionState.CONNECTED, hubConnection.getConnectionState());

        hubConnection.stop();
        assertEquals(HubConnectionState.DISCONNECTED, hubConnection.getConnectionState());
    }

    @Test
    public void transportCloseTriggersStopInHubConnection() {
        MockTransport mockTransport = new MockTransport();
        HubConnection hubConnection = TestUtils.createHubConnection("http://example.com", mockTransport);
        hubConnection.start().timeout(30, TimeUnit.SECONDS).blockingAwait();
        assertEquals(HubConnectionState.CONNECTED, hubConnection.getConnectionState());
        mockTransport.stop();

        assertEquals(HubConnectionState.DISCONNECTED, hubConnection.getConnectionState());
    }

    @Test
    public void transportCloseWithErrorTriggersStopInHubConnection() {
        MockTransport mockTransport = new MockTransport();
        AtomicReference<String> message = new AtomicReference<>();
        HubConnection hubConnection = TestUtils.createHubConnection("http://example.com", mockTransport);
        String errorMessage = "Example transport error.";

        hubConnection.onClosed((error) -> {
            message.set(error.getMessage());
        });

        hubConnection.start().timeout(30, TimeUnit.SECONDS).blockingAwait();
        assertEquals(HubConnectionState.CONNECTED, hubConnection.getConnectionState());
        mockTransport.stopWithError(errorMessage);
        assertEquals(errorMessage, message.get());
    }

    @Test
    public void checkHubConnectionStateNoHandShakeResponse() {
        MockTransport mockTransport = new MockTransport(false);
        HubConnection hubConnection = HubConnectionBuilder.create("http://example.com")
                .withTransportImplementation(mockTransport)
                .withHttpClient(new TestHttpClient())
                .shouldSkipNegotiate(true)
                .withHandshakeResponseTimeout(100)
                .build();
        Throwable exception = assertThrows(RuntimeException.class, () -> hubConnection.start().timeout(30, TimeUnit.SECONDS).blockingAwait());
        assertEquals(TimeoutException.class, exception.getCause().getClass());
        assertEquals("Timed out waiting for the server to respond to the handshake message.", exception.getCause().getMessage());
        assertEquals(HubConnectionState.DISCONNECTED, hubConnection.getConnectionState());
    }

    @Test
    public void constructHubConnectionWithHttpConnectionOptions() {
        Transport mockTransport = new MockTransport();
        HubConnection hubConnection = TestUtils.createHubConnection("http://example.com", mockTransport);

        hubConnection.start().timeout(30, TimeUnit.SECONDS).blockingAwait();
        assertEquals(HubConnectionState.CONNECTED, hubConnection.getConnectionState());

        hubConnection.stop();
        assertEquals(HubConnectionState.DISCONNECTED, hubConnection.getConnectionState());
    }

    @Test
    public void hubConnectionClosesAfterCloseMessage() {
        MockTransport mockTransport = new MockTransport();
        HubConnection hubConnection = TestUtils.createHubConnection("http://example.com", mockTransport);

        hubConnection.start().timeout(30, TimeUnit.SECONDS).blockingAwait();

        assertEquals(HubConnectionState.CONNECTED, hubConnection.getConnectionState());

        mockTransport.receiveMessage("{\"type\":7,\"error\": \"There was an error\"}" + RECORD_SEPARATOR);

        assertEquals(HubConnectionState.DISCONNECTED, hubConnection.getConnectionState());
    }

    @Test
    public void hubConnectionUrlCanBeChanged() {
        MockTransport mockTransport = new MockTransport();
        HubConnection hubConnection = TestUtils.createHubConnection("http://example.com", mockTransport);

        hubConnection.start().timeout(30, TimeUnit.SECONDS).blockingAwait();

        assertEquals(HubConnectionState.CONNECTED, hubConnection.getConnectionState());
        assertEquals("http://example.com", hubConnection.getBaseUrl());

        hubConnection.stop().timeout(30, TimeUnit.SECONDS).blockingAwait();

        assertEquals(HubConnectionState.DISCONNECTED, hubConnection.getConnectionState());

        hubConnection.setBaseUrl("http://newurl.com");
        hubConnection.start().timeout(30, TimeUnit.SECONDS).blockingAwait();

        assertEquals("http://newurl.com", hubConnection.getBaseUrl());

        hubConnection.stop().timeout(30, TimeUnit.SECONDS).blockingAwait();
    }

    @Test
    public void canUpdateUrlInOnClosed() {
        MockTransport mockTransport = new MockTransport();
        HubConnection hubConnection = TestUtils.createHubConnection("http://example.com", mockTransport);

        hubConnection.start().timeout(30, TimeUnit.SECONDS).blockingAwait();

        assertEquals(HubConnectionState.CONNECTED, hubConnection.getConnectionState());
        assertEquals("http://example.com", hubConnection.getBaseUrl());

        hubConnection.onClosed((error) -> {
            hubConnection.setBaseUrl("http://newurl.com");
        });

        hubConnection.stop().timeout(30, TimeUnit.SECONDS).blockingAwait();

        assertEquals(HubConnectionState.DISCONNECTED, hubConnection.getConnectionState());

        hubConnection.start().timeout(30, TimeUnit.SECONDS).blockingAwait();

        assertEquals("http://newurl.com", hubConnection.getBaseUrl());

        hubConnection.stop().timeout(30, TimeUnit.SECONDS).blockingAwait();
    }

    @Test
    public void changingUrlWhenConnectedThrows() {
        MockTransport mockTransport = new MockTransport();
        HubConnection hubConnection = TestUtils.createHubConnection("http://example.com", mockTransport);

        hubConnection.start().timeout(30, TimeUnit.SECONDS).blockingAwait();

        assertEquals(HubConnectionState.CONNECTED, hubConnection.getConnectionState());
        assertEquals("http://example.com", hubConnection.getBaseUrl());

        Throwable exception = assertThrows(IllegalStateException.class, () -> hubConnection.setBaseUrl("http://newurl.com"));
        assertEquals("The HubConnection must be in the disconnected state to change the url.",exception.getMessage());
    }

    @Test
    public void settingNewUrlToNullThrows() {
        MockTransport mockTransport = new MockTransport();
        HubConnection hubConnection = TestUtils.createHubConnection("http://example.com", mockTransport);

        hubConnection.start().timeout(30, TimeUnit.SECONDS).blockingAwait();

        assertEquals(HubConnectionState.CONNECTED, hubConnection.getConnectionState());
        assertEquals("http://example.com", hubConnection.getBaseUrl());

        Throwable exception = assertThrows(IllegalArgumentException.class, () -> hubConnection.setBaseUrl(null));
        assertEquals("The HubConnection url must be a valid url.",exception.getMessage());
    }

    @Test
    public void invalidHandShakeResponse() {
        MockTransport mockTransport = new MockTransport(false);
        HubConnection hubConnection = TestUtils.createHubConnection("http://example.com", mockTransport);

        hubConnection.start();
        mockTransport.getStartTask().timeout(30, TimeUnit.SECONDS).blockingAwait();

        Throwable exception = assertThrows(RuntimeException.class, () -> mockTransport.receiveMessage("{" + RECORD_SEPARATOR));
        assertEquals("An invalid handshake response was received from the server.", exception.getMessage());
        assertEquals(HubConnectionState.DISCONNECTED, hubConnection.getConnectionState());
    }

    @Test
    public void hubConnectionReceiveHandshakeResponseWithError() {
        MockTransport mockTransport = new MockTransport(false);
        HubConnection hubConnection = TestUtils.createHubConnection("http://example.com", mockTransport);

        hubConnection.start();
        mockTransport.getStartTask().timeout(30, TimeUnit.SECONDS).blockingAwait();
        Throwable exception = assertThrows(RuntimeException.class, () ->
            mockTransport.receiveMessage("{\"error\":\"Requested protocol 'messagepack' is not available.\"}" + RECORD_SEPARATOR));
        assertEquals("Error in handshake Requested protocol 'messagepack' is not available.", exception.getMessage());
    }

    @Test
    public void registeringMultipleHandlersAndBothGetTriggered() {
        AtomicReference<Double> value = new AtomicReference<>(0.0);
        MockTransport mockTransport = new MockTransport();
        HubConnection hubConnection = TestUtils.createHubConnection("http://example.com", mockTransport);
        Action action = () -> value.getAndUpdate((val) -> val + 1);

        hubConnection.on("inc", action);
        hubConnection.on("inc", action);

        assertEquals(Double.valueOf(0), value.get());

        hubConnection.start().timeout(30, TimeUnit.SECONDS).blockingAwait();

        String message = TestUtils.byteBufferToString(mockTransport.getSentMessages()[0]);
        String expectedHanshakeRequest = "{\"protocol\":\"json\",\"version\":1}" + RECORD_SEPARATOR;

        assertEquals(expectedHanshakeRequest, message);

        mockTransport.receiveMessage("{\"type\":1,\"target\":\"inc\",\"arguments\":[]}" + RECORD_SEPARATOR);

        // Confirming that our handler was called and that the counter property was incremented.
        assertEquals(Double.valueOf(2), value.get());
    }

    @Test
    public void removeHandlerByName() {
        AtomicReference<Double> value = new AtomicReference<>(0.0);
        MockTransport mockTransport = new MockTransport();
        HubConnection hubConnection = TestUtils.createHubConnection("http://example.com", mockTransport);
        Action action = () -> value.getAndUpdate((val) -> val + 1);

        hubConnection.on("inc", action);

        assertEquals(Double.valueOf(0), value.get());

        hubConnection.start().timeout(30, TimeUnit.SECONDS).blockingAwait();
        String message = TestUtils.byteBufferToString(mockTransport.getSentMessages()[0]);
        String expectedHanshakeRequest = "{\"protocol\":\"json\",\"version\":1}" + RECORD_SEPARATOR;

        assertEquals(expectedHanshakeRequest, message);

        mockTransport.receiveMessage("{\"type\":1,\"target\":\"inc\",\"arguments\":[]}" + RECORD_SEPARATOR);

        // Confirming that our handler was called and that the counter property was incremented.
        assertEquals(Double.valueOf(1), value.get());

        hubConnection.remove("inc");
        assertEquals(Double.valueOf(1), value.get());
    }

    @Test
    public void addAndRemoveHandlerImmediately() {
        AtomicReference<Double> value = new AtomicReference<>(0.0);
        MockTransport mockTransport = new MockTransport();
        HubConnection hubConnection = TestUtils.createHubConnection("http://example.com", mockTransport);
        Action action = () -> value.getAndUpdate((val) -> val + 1);

        hubConnection.on("inc", action);
        hubConnection.remove("inc");

        assertEquals(Double.valueOf(0), value.get());

        hubConnection.start().timeout(30, TimeUnit.SECONDS).blockingAwait();
        String message = TestUtils.byteBufferToString(mockTransport.getSentMessages()[0]);
        String expectedHanshakeRequest = "{\"protocol\":\"json\",\"version\":1}" + RECORD_SEPARATOR;

        assertEquals(expectedHanshakeRequest, message);

        mockTransport.receiveMessage("{\"type\":1,\"target\":\"inc\",\"arguments\":[]}" + RECORD_SEPARATOR);

        // Confirming that the handler was removed.
        assertEquals(Double.valueOf(0), value.get());
    }

    @Test
    public void removingMultipleHandlersWithOneCallToRemove() {
        AtomicReference<Double> value = new AtomicReference<>(0.0);
        MockTransport mockTransport = new MockTransport();
        HubConnection hubConnection = TestUtils.createHubConnection("http://example.com", mockTransport);
        Action action = () -> value.getAndUpdate((val) -> val + 1);
        Action secondAction = () -> value.getAndUpdate((val) -> val + 2);

        hubConnection.on("inc", action);
        hubConnection.on("inc", secondAction);

        assertEquals(Double.valueOf(0), value.get());

        hubConnection.start().timeout(30, TimeUnit.SECONDS).blockingAwait();
        String message = TestUtils.byteBufferToString(mockTransport.getSentMessages()[0]);
        String expectedHanshakeRequest = "{\"protocol\":\"json\",\"version\":1}" + RECORD_SEPARATOR;

        assertEquals(expectedHanshakeRequest, message);

        mockTransport.receiveMessage("{\"type\":1,\"target\":\"inc\",\"arguments\":[]}" + RECORD_SEPARATOR);

        assertEquals(Double.valueOf(3), value.get());

        hubConnection.remove("inc");

        mockTransport.receiveMessage("{\"type\":1,\"target\":\"inc\",\"arguments\":[]}" + RECORD_SEPARATOR);

        // Confirm that another invocation doesn't change anything because the handlers have been removed.
        assertEquals(Double.valueOf(3), value.get());
    }

    @Test
    public void removeHandlerWithUnsubscribe() {
        AtomicReference<Double> value = new AtomicReference<>(0.0);
        MockTransport mockTransport = new MockTransport();
        HubConnection hubConnection = TestUtils.createHubConnection("http://example.com", mockTransport);
        Action action = () -> value.getAndUpdate((val) -> val + 1);

        Subscription subscription = hubConnection.on("inc", action);

        assertEquals(Double.valueOf(0), value.get());

        hubConnection.start().timeout(30, TimeUnit.SECONDS).blockingAwait();
        String message = TestUtils.byteBufferToString(mockTransport.getSentMessages()[0]);
        String expectedHanshakeRequest = "{\"protocol\":\"json\",\"version\":1}" + RECORD_SEPARATOR;

        assertEquals(expectedHanshakeRequest, message);

        mockTransport.receiveMessage("{\"type\":1,\"target\":\"inc\",\"arguments\":[]}" + RECORD_SEPARATOR);

        // Confirming that our handler was called and that the counter property was incremented.
        assertEquals(Double.valueOf(1), value.get());

        subscription.unsubscribe();
        try {
            mockTransport.receiveMessage("{\"type\":1,\"target\":\"inc\",\"arguments\":[]}" + RECORD_SEPARATOR);
        } catch (Exception ex) {
            assertEquals("There are no callbacks registered for the method 'inc'.", ex.getMessage());
        }

        assertEquals(Double.valueOf(1), value.get());
    }

    @Test
    public void unsubscribeTwice() {
        AtomicReference<Double> value = new AtomicReference<>(0.0);
        MockTransport mockTransport = new MockTransport();
        HubConnection hubConnection = TestUtils.createHubConnection("http://example.com", mockTransport);
        Action action = () -> value.getAndUpdate((val) -> val + 1);

        Subscription subscription = hubConnection.on("inc", action);

        assertEquals(Double.valueOf(0), value.get());

        hubConnection.start().timeout(30, TimeUnit.SECONDS).blockingAwait();
        String message = TestUtils.byteBufferToString(mockTransport.getSentMessages()[0]);
        String expectedHanshakeRequest = "{\"protocol\":\"json\",\"version\":1}" + RECORD_SEPARATOR;

        assertEquals(expectedHanshakeRequest, message);

        mockTransport.receiveMessage("{\"type\":1,\"target\":\"inc\",\"arguments\":[]}" + RECORD_SEPARATOR);

        // Confirming that our handler was called and that the counter property was incremented.
        assertEquals(Double.valueOf(1), value.get());

        subscription.unsubscribe();
        subscription.unsubscribe();
        try {
            mockTransport.receiveMessage("{\"type\":1,\"target\":\"inc\",\"arguments\":[]}" + RECORD_SEPARATOR);
        } catch (Exception ex) {
            assertEquals("There are no callbacks registered for the method 'inc'.", ex.getMessage());
        }

        assertEquals(Double.valueOf(1), value.get());
    }

    @Test
    public void removeSingleHandlerWithUnsubscribe() {
        AtomicReference<Double> value = new AtomicReference<>(0.0);
        MockTransport mockTransport = new MockTransport();
        HubConnection hubConnection = TestUtils.createHubConnection("http://example.com", mockTransport);
        Action action = () -> value.getAndUpdate((val) -> val + 1);
        Action secondAction = () -> value.getAndUpdate((val) -> val + 2);

        Subscription subscription = hubConnection.on("inc", action);
        Subscription secondSubscription = hubConnection.on("inc", secondAction);

        assertEquals(Double.valueOf(0), value.get());

        hubConnection.start().timeout(30, TimeUnit.SECONDS).blockingAwait();
        String message = TestUtils.byteBufferToString(mockTransport.getSentMessages()[0]);
        String expectedHanshakeRequest = "{\"protocol\":\"json\",\"version\":1}" + RECORD_SEPARATOR;

        assertEquals(expectedHanshakeRequest, message);

        mockTransport.receiveMessage("{\"type\":1,\"target\":\"inc\",\"arguments\":[]}" + RECORD_SEPARATOR);
        // Confirming that our handler was called and that the counter property was incremented.
        assertEquals(Double.valueOf(3), value.get());

        // This removes the first handler so when "inc" is invoked secondAction should still run.
        subscription.unsubscribe();
        mockTransport.receiveMessage("{\"type\":1,\"target\":\"inc\",\"arguments\":[]}" + RECORD_SEPARATOR);
        assertEquals(Double.valueOf(5), value.get());
    }

    @Test
    public void addAndRemoveHandlerImmediatelyWithSubscribe() {
        AtomicReference<Double> value = new AtomicReference<>(0.0);
        MockTransport mockTransport = new MockTransport();
        HubConnection hubConnection = TestUtils.createHubConnection("http://example.com", mockTransport);
        Action action = () -> value.getAndUpdate((val) -> val + 1);

        Subscription sub = hubConnection.on("inc", action);
        sub.unsubscribe();

        assertEquals(Double.valueOf(0), value.get());

        hubConnection.start().timeout(30, TimeUnit.SECONDS).blockingAwait();

        try {
            mockTransport.receiveMessage("{\"type\":1,\"target\":\"inc\",\"arguments\":[]}" + RECORD_SEPARATOR);
        } catch (Exception ex) {
            assertEquals("There are no callbacks registered for the method 'inc'.", ex.getMessage());
        }

        // Confirming that the handler was removed.
        assertEquals(Double.valueOf(0), value.get());
    }

    @Test
    public void registeringMultipleHandlersThatTakeParamsAndBothGetTriggered() {
        AtomicReference<Double> value = new AtomicReference<>(0.0);
        MockTransport mockTransport = new MockTransport();
        HubConnection hubConnection = TestUtils.createHubConnection("http://example.com", mockTransport);

        Action1<Double> action = (number) -> value.getAndUpdate((val) -> val + number);

        hubConnection.on("add", action, Double.class);
        hubConnection.on("add", action, Double.class);

        assertEquals(Double.valueOf(0), value.get());
        hubConnection.start().timeout(30, TimeUnit.SECONDS).blockingAwait();
        mockTransport.receiveMessage("{\"type\":1,\"target\":\"add\",\"arguments\":[12]}" + RECORD_SEPARATOR);

        // Confirming that our handler was called and the correct message was passed in.
        assertEquals(Double.valueOf(24), value.get());
    }

    @Test
    public void checkStreamUploadSingleItemThroughSend() {
        MockTransport mockTransport = new MockTransport();
        HubConnection hubConnection = TestUtils.createHubConnection("http://example.com", mockTransport);

        hubConnection.start().timeout(30, TimeUnit.SECONDS).blockingAwait();

        ReplaySubject<String> stream = ReplaySubject.create();
        hubConnection.send("UploadStream", stream);

        stream.onNext("FirstItem");
        ByteBuffer[] messages = mockTransport.getSentMessages();
        assertEquals("{\"type\":2,\"invocationId\":\"1\",\"item\":\"FirstItem\"}\u001E", TestUtils.byteBufferToString(messages[2]));

        stream.onComplete();
        messages = mockTransport.getSentMessages();
        assertEquals("{\"type\":3,\"invocationId\":\"1\"}\u001E", TestUtils.byteBufferToString(messages[3]));
    }

    @Test
    public void checkStreamUploadMultipleStreamsThroughSend() {
        MockTransport mockTransport = new MockTransport();
        HubConnection hubConnection = TestUtils.createHubConnection("http://example.com", mockTransport);

        hubConnection.start().timeout(30, TimeUnit.SECONDS).blockingAwait();

        ReplaySubject<String> firstStream = ReplaySubject.create();
        ReplaySubject<String> secondStream = ReplaySubject.create();

        hubConnection.send("UploadStream", firstStream, secondStream);

        firstStream.onNext("First Stream 1");
        secondStream.onNext("Second Stream 1");
        ByteBuffer[] messages = mockTransport.getSentMessages();
        assertEquals(4, messages.length);
        assertEquals("{\"type\":2,\"invocationId\":\"1\",\"item\":\"First Stream 1\"}\u001E", TestUtils.byteBufferToString(messages[2]));
        assertEquals("{\"type\":2,\"invocationId\":\"2\",\"item\":\"Second Stream 1\"}\u001E", TestUtils.byteBufferToString(messages[3]));

        firstStream.onComplete();
        secondStream.onComplete();
        messages = mockTransport.getSentMessages();
        assertEquals(6, messages.length);
        assertEquals("{\"type\":3,\"invocationId\":\"1\"}\u001E", TestUtils.byteBufferToString(messages[4]));
        assertEquals("{\"type\":3,\"invocationId\":\"2\"}\u001E", TestUtils.byteBufferToString(messages[5]));
    }

    @Test
    public void checkStreamUploadThroughSendWithArgs() {
        MockTransport mockTransport = new MockTransport();
        HubConnection hubConnection = TestUtils.createHubConnection("http://example.com", mockTransport);

        hubConnection.start().timeout(30, TimeUnit.SECONDS).blockingAwait();

        ReplaySubject<String> stream = ReplaySubject.create();
        hubConnection.send("UploadStream", stream, 12);

        stream.onNext("FirstItem");
        ByteBuffer[] messages = mockTransport.getSentMessages();
        assertEquals("{\"type\":1,\"target\":\"UploadStream\",\"arguments\":[12],\"streamIds\":[\"1\"]}\u001E", TestUtils.byteBufferToString(messages[1]));
        assertEquals("{\"type\":2,\"invocationId\":\"1\",\"item\":\"FirstItem\"}\u001E", TestUtils.byteBufferToString(messages[2]));

        stream.onComplete();
        messages = mockTransport.getSentMessages();
        assertEquals("{\"type\":3,\"invocationId\":\"1\"}\u001E", TestUtils.byteBufferToString(messages[3]));
    }

    @Test
    public void useSameSubjectMultipleTimes() {
        MockTransport mockTransport = new MockTransport();
        HubConnection hubConnection = TestUtils.createHubConnection("http://example.com", mockTransport);

        hubConnection.start().timeout(30, TimeUnit.SECONDS).blockingAwait();

        ReplaySubject<String> stream = ReplaySubject.create();
        hubConnection.send("UploadStream", stream, stream);

        stream.onNext("FirstItem");
        ByteBuffer[] messages = mockTransport.getSentMessages();
        assertEquals(4, messages.length);
        assertEquals("{\"type\":1,\"target\":\"UploadStream\",\"arguments\":[],\"streamIds\":[\"1\",\"2\"]}\u001E", TestUtils.byteBufferToString(messages[1]));
        assertEquals("{\"type\":2,\"invocationId\":\"1\",\"item\":\"FirstItem\"}\u001E", TestUtils.byteBufferToString(messages[2]));
        assertEquals("{\"type\":2,\"invocationId\":\"2\",\"item\":\"FirstItem\"}\u001E", TestUtils.byteBufferToString(messages[3]));

        stream.onComplete();
        messages = mockTransport.getSentMessages();
        assertEquals(6, messages.length);
        assertEquals("{\"type\":3,\"invocationId\":\"1\"}\u001E", TestUtils.byteBufferToString(messages[4]));
        assertEquals("{\"type\":3,\"invocationId\":\"2\"}\u001E", TestUtils.byteBufferToString(messages[5]));
    }

    @Test
    public void checkStreamUploadSingleItemThroughInvoke() {
        MockTransport mockTransport = new MockTransport();
        HubConnection hubConnection = TestUtils.createHubConnection("http://example.com", mockTransport);

        hubConnection.start().timeout(30, TimeUnit.SECONDS).blockingAwait();

        ReplaySubject<String> stream = ReplaySubject.create();
        hubConnection.invoke(String.class, "UploadStream", stream);

        stream.onNext("FirstItem");
        ByteBuffer[] messages = mockTransport.getSentMessages();
        for (ByteBuffer bb: messages) {
            System.out.println(TestUtils.byteBufferToString(bb));
        }
        assertEquals(3, messages.length);
        assertEquals("{\"type\":1,\"invocationId\":\"1\",\"target\":\"UploadStream\",\"arguments\":[],\"streamIds\":[\"2\"]}\u001E",
                TestUtils.byteBufferToString(messages[1]));
        assertEquals("{\"type\":2,\"invocationId\":\"2\",\"item\":\"FirstItem\"}\u001E", TestUtils.byteBufferToString(messages[2]));

        stream.onComplete();
        messages = mockTransport.getSentMessages();
        assertEquals("{\"type\":3,\"invocationId\":\"2\"}\u001E", TestUtils.byteBufferToString(messages[3]));
    }

    @Test
    public void checkStreamUploadSingleItemThroughInvokeWithMessagePack() {
        MockTransport mockTransport = new MockTransport();
        HubConnection hubConnection = TestUtils.createHubConnection("http://example.com", mockTransport, true);

        hubConnection.start().timeout(30, TimeUnit.SECONDS).blockingAwait();

        ReplaySubject<String> stream = ReplaySubject.create();
        hubConnection.<String>invoke(stringType, "UploadStream", stream);

        stream.onNext("FirstItem");
        ByteBuffer[] messages = mockTransport.getSentMessages();
        for (ByteBuffer bb: messages) {
            System.out.println(TestUtils.byteBufferToString(bb));
        }
        assertEquals(3, messages.length);

        byte[] firstMessageExpectedBytes = new byte[] { 0x16, (byte) 0x96, 0x01, (byte) 0x80, (byte) 0xA1, 0x31, (byte) 0xAC, 0x55, 0x70, 0x6C, 0x6F,
            0x61, 0x64, 0x53, 0x74, 0x72, 0x65, 0x61, 0x6D, (byte) 0x90, (byte) 0x91, (byte) 0xA1, 0x32 };
        assertEquals(ByteString.of(firstMessageExpectedBytes), ByteString.of(messages[1]));

        byte[] secondMessageExpectedBytes = new byte[] { 0x0F, (byte) 0x94, 0x02, (byte) 0x80, (byte) 0xA1, 0x32, (byte) 0xA9, 0x46, 0x69, 0x72, 0x73,
            0x74, 0x49, 0x74, 0x65, 0x6D };
        assertEquals(ByteString.of(secondMessageExpectedBytes), ByteString.of(messages[2]));

        stream.onComplete();
        messages = mockTransport.getSentMessages();

        byte[] thirdMessageExpectedBytes = new byte[] { 0x06, (byte) 0x94, 0x03, (byte) 0x80, (byte) 0xA1, 0x32, 0x02 };
        assertEquals(ByteString.of(thirdMessageExpectedBytes), ByteString.of(messages[3]));
    }

    @Test
    public void checkStreamUploadSingleItemThroughStream() {
        MockTransport mockTransport = new MockTransport();
        HubConnection hubConnection = TestUtils.createHubConnection("http://example.com", mockTransport);

        hubConnection.start().timeout(30, TimeUnit.SECONDS).blockingAwait();

        ReplaySubject<String> stream = ReplaySubject.create();
        hubConnection.stream(String.class, "UploadStream", stream);

        stream.onNext("FirstItem");

        ByteBuffer[] messages = mockTransport.getSentMessages();
        assertEquals(3, messages.length);
        assertEquals("{\"type\":4,\"invocationId\":\"1\",\"target\":\"UploadStream\",\"arguments\":[],\"streamIds\":[\"2\"]}\u001E",
                TestUtils.byteBufferToString(messages[1]));
        assertEquals("{\"type\":2,\"invocationId\":\"2\",\"item\":\"FirstItem\"}\u001E", TestUtils.byteBufferToString(messages[2]));

        stream.onComplete();
        messages = mockTransport.getSentMessages();
        assertEquals(4, messages.length);
        assertEquals("{\"type\":3,\"invocationId\":\"2\"}\u001E", TestUtils.byteBufferToString(messages[3]));
    }

    @Test
    public void checkStreamUploadSingleItemThroughStreamWithMessagePack() {
        MockTransport mockTransport = new MockTransport();
        HubConnection hubConnection = TestUtils.createHubConnection("http://example.com", mockTransport, true);

        hubConnection.start().timeout(30, TimeUnit.SECONDS).blockingAwait();

        ReplaySubject<String> stream = ReplaySubject.create();
        hubConnection.<String>stream(stringType, "UploadStream", stream);

        stream.onNext("FirstItem");

        ByteBuffer[] messages = mockTransport.getSentMessages();
        assertEquals(3, messages.length);

        byte[] firstMessageExpectedBytes = new byte[] { 0x16, (byte) 0x96, 0x04, (byte) 0x80, (byte) 0xA1, 0x31, (byte) 0xAC, 0x55, 0x70, 0x6C, 0x6F,
            0x61, 0x64, 0x53, 0x74, 0x72, 0x65, 0x61, 0x6D, (byte) 0x90, (byte) 0x91, (byte) 0xA1, 0x32 };
        assertEquals(ByteString.of(firstMessageExpectedBytes), ByteString.of(messages[1]));

        byte[] secondMessageExpectedBytes = new byte[] { 0x0F, (byte) 0x94, 0x02, (byte) 0x80, (byte) 0xA1, 0x32, (byte) 0xA9, 0x46, 0x69, 0x72, 0x73,
            0x74, 0x49, 0x74, 0x65, 0x6D };
        assertEquals(ByteString.of(secondMessageExpectedBytes), ByteString.of(messages[2]));

        stream.onComplete();
        messages = mockTransport.getSentMessages();
        assertEquals(4, messages.length);

        byte[] thirdMessageExpectedBytes = new byte[] { 0x06, (byte) 0x94, 0x03, (byte) 0x80, (byte) 0xA1, 0x32, 0x02 };
        assertEquals(ByteString.of(thirdMessageExpectedBytes), ByteString.of(messages[3]));
    }

    @Test
    public void useSameSubjectInMutlipleStreamsFromDifferentMethods() {
        MockTransport mockTransport = new MockTransport();
        HubConnection hubConnection = TestUtils.createHubConnection("http://example.com", mockTransport);

        hubConnection.start().timeout(30, TimeUnit.SECONDS).blockingAwait();

        ReplaySubject<String> stream = ReplaySubject.create();
        hubConnection.send("UploadStream", stream);
        hubConnection.invoke(String.class, "UploadStream", stream);
        hubConnection.stream(String.class, "UploadStream", stream);

        ByteBuffer[] messages = mockTransport.getSentMessages();
        assertEquals(4, messages.length);
        assertEquals("{\"type\":1,\"target\":\"UploadStream\",\"arguments\":[],\"streamIds\":[\"1\"]}\u001E", TestUtils.byteBufferToString(messages[1]));
        assertEquals("{\"type\":1,\"invocationId\":\"2\",\"target\":\"UploadStream\",\"arguments\":[],\"streamIds\":[\"3\"]}\u001E",
                TestUtils.byteBufferToString(messages[2]));
        assertEquals("{\"type\":4,\"invocationId\":\"4\",\"target\":\"UploadStream\",\"arguments\":[],\"streamIds\":[\"5\"]}\u001E",
                TestUtils.byteBufferToString(messages[3]));

        stream.onNext("FirstItem");

        messages = mockTransport.getSentMessages();
        assertEquals(7, messages.length);
        assertEquals("{\"type\":2,\"invocationId\":\"1\",\"item\":\"FirstItem\"}\u001E", TestUtils.byteBufferToString(messages[4]));
        assertEquals("{\"type\":2,\"invocationId\":\"3\",\"item\":\"FirstItem\"}\u001E", TestUtils.byteBufferToString(messages[5]));
        assertEquals("{\"type\":2,\"invocationId\":\"5\",\"item\":\"FirstItem\"}\u001E", TestUtils.byteBufferToString(messages[6]));

        stream.onComplete();
        messages = mockTransport.getSentMessages();
        assertEquals(10, messages.length);
        assertEquals("{\"type\":3,\"invocationId\":\"1\"}\u001E", TestUtils.byteBufferToString(messages[7]));
        assertEquals("{\"type\":3,\"invocationId\":\"3\"}\u001E", TestUtils.byteBufferToString(messages[8]));
        assertEquals("{\"type\":3,\"invocationId\":\"5\"}\u001E", TestUtils.byteBufferToString(messages[9]));
    }

    @Test
    public void useSameSubjectInMutlipleStreamsFromDifferentMethodsWithMessagePack() {
        MockTransport mockTransport = new MockTransport();
        HubConnection hubConnection = TestUtils.createHubConnection("http://example.com", mockTransport, true);

        hubConnection.start().timeout(30, TimeUnit.SECONDS).blockingAwait();

        ReplaySubject<String> stream = ReplaySubject.create();
        hubConnection.send("UploadStream", stream);
        hubConnection.<String>invoke(stringType, "UploadStream", stream);
        hubConnection.<String>stream(stringType, "UploadStream", stream);

        ByteBuffer[] messages = mockTransport.getSentMessages();
        assertEquals(4, messages.length);

        byte[] firstMessageExpectedBytes = new byte[] { 0x15, (byte) 0x96, 0x01, (byte) 0x80, (byte) 0xC0, (byte) 0xAC, 0x55, 0x70, 0x6C, 0x6F, 0x61,
            0x64, 0x53, 0x74, 0x72, 0x65, 0x61, 0x6D, (byte) 0x90, (byte) 0x91, (byte) 0xA1, 0x31 };
        assertEquals(ByteString.of(firstMessageExpectedBytes), ByteString.of(messages[1]));

        byte[] secondMessageExpectedBytes = new byte[] { 0x16, (byte) 0x96, 0x01, (byte) 0x80, (byte) 0xA1, 0x32, (byte) 0xAC, 0x55, 0x70, 0x6C, 0x6F,
            0x61, 0x64, 0x53, 0x74, 0x72, 0x65, 0x61, 0x6D, (byte) 0x90, (byte) 0x91, (byte) 0xA1, 0x33 };
        assertEquals(ByteString.of(secondMessageExpectedBytes), ByteString.of(messages[2]));

        byte[] thirdMessageExpectedBytes = new byte[] { 0x16, (byte) 0x96, 0x04, (byte) 0x80, (byte) 0xA1, 0x34, (byte) 0xAC, 0x55, 0x70, 0x6C, 0x6F,
            0x61, 0x64, 0x53, 0x74, 0x72, 0x65, 0x61, 0x6D, (byte) 0x90, (byte) 0x91, (byte) 0xA1, 0x35 };
        assertEquals(ByteString.of(thirdMessageExpectedBytes), ByteString.of(messages[3]));

        stream.onNext("FirstItem");

        messages = mockTransport.getSentMessages();
        assertEquals(7, messages.length);

        byte[] fourthMessageExpectedBytes = new byte[] { 0x0F, (byte) 0x94, 0x02, (byte) 0x80, (byte) 0xA1, 0x31, (byte) 0xA9, 0x46, 0x69, 0x72, 0x73, 0x74,
            0x49, 0x74, 0x65, 0x6D };
        assertEquals(ByteString.of(fourthMessageExpectedBytes), ByteString.of(messages[4]));

        byte[] fifthMessageExpectedBytes = new byte[] { 0x0F, (byte) 0x94, 0x02, (byte) 0x80, (byte) 0xA1, 0x33, (byte) 0xA9, 0x46, 0x69, 0x72, 0x73, 0x74,
                0x49, 0x74, 0x65, 0x6D };
        assertEquals(ByteString.of(fifthMessageExpectedBytes), ByteString.of(messages[5]));

        byte[] sixthMessageExpectedBytes = new byte[] { 0x0F, (byte) 0x94, 0x02, (byte) 0x80, (byte) 0xA1, 0x35, (byte) 0xA9, 0x46, 0x69, 0x72, 0x73, 0x74,
                0x49, 0x74, 0x65, 0x6D };
        assertEquals(ByteString.of(sixthMessageExpectedBytes), ByteString.of(messages[6]));

        stream.onComplete();
        messages = mockTransport.getSentMessages();
        assertEquals(10, messages.length);

        byte[] seventhMessageExpectedBytes = new byte[] { 0x06, (byte) 0x94, 0x03, (byte) 0x80, (byte) 0xA1, 0x31, 0x02 };
        assertEquals(ByteString.of(seventhMessageExpectedBytes), ByteString.of(messages[7]));

        byte[] eighthMessageExpectedBytes = new byte[] { 0x06, (byte) 0x94, 0x03, (byte) 0x80, (byte) 0xA1, 0x33, 0x02 };
        assertEquals(ByteString.of(eighthMessageExpectedBytes), ByteString.of(messages[8]));

        byte[] ninthMessageExpectedBytes = new byte[] { 0x06, (byte) 0x94, 0x03, (byte) 0x80, (byte) 0xA1, 0x35, 0x02 };
        assertEquals(ByteString.of(ninthMessageExpectedBytes), ByteString.of(messages[9]));
    }

    @Test
    public void streamUploadCallOnError() {
        MockTransport mockTransport = new MockTransport();
        HubConnection hubConnection = TestUtils.createHubConnection("http://example.com", mockTransport);

        hubConnection.start().timeout(30, TimeUnit.SECONDS).blockingAwait();

        ReplaySubject<String> stream = ReplaySubject.create();
        hubConnection.send("UploadStream", stream);

        stream.onNext("FirstItem");
        stream.onError(new RuntimeException("onError called"));
        ByteBuffer[] messages = mockTransport.getSentMessages();
        assertEquals(4, messages.length);
        assertEquals("{\"type\":2,\"invocationId\":\"1\",\"item\":\"FirstItem\"}\u001E", TestUtils.byteBufferToString(messages[2]));
        assertEquals("{\"type\":3,\"invocationId\":\"1\",\"error\":\"java.lang.RuntimeException: onError called\"}\u001E",
                TestUtils.byteBufferToString(messages[3]));

        // onComplete doesn't send a completion message after onError.
        stream.onComplete();
        messages = mockTransport.getSentMessages();
        assertEquals(4, messages.length);
    }

    @Test
    public void checkStreamUploadMultipleItemsThroughSend() {
        MockTransport mockTransport = new MockTransport();
        HubConnection hubConnection = TestUtils.createHubConnection("http://example.com", mockTransport);

        hubConnection.start().timeout(30, TimeUnit.SECONDS).blockingAwait();

        ReplaySubject<String> stream = ReplaySubject.create();
        hubConnection.send("UploadStream", stream);

        stream.onNext("FirstItem");
        stream.onNext("SecondItem");
        stream.onNext("ThirdItem");

        ByteBuffer[] messages = mockTransport.getSentMessages();
        assertEquals(5, messages.length);
        assertEquals("{\"type\":2,\"invocationId\":\"1\",\"item\":\"FirstItem\"}\u001E", TestUtils.byteBufferToString(messages[2]));
        assertEquals("{\"type\":2,\"invocationId\":\"1\",\"item\":\"SecondItem\"}\u001E", TestUtils.byteBufferToString(messages[3]));
        assertEquals("{\"type\":2,\"invocationId\":\"1\",\"item\":\"ThirdItem\"}\u001E", TestUtils.byteBufferToString(messages[4]));

        stream.onComplete();
        messages = mockTransport.getSentMessages();
        assertEquals(6, messages.length);
        assertEquals("{\"type\":3,\"invocationId\":\"1\"}\u001E", TestUtils.byteBufferToString(messages[5]));
    }

    @Test
    public void checkStreamUploadMultipleItemsThroughInvoke() {
        MockTransport mockTransport = new MockTransport();
        HubConnection hubConnection = TestUtils.createHubConnection("http://example.com", mockTransport);

        hubConnection.start().timeout(30, TimeUnit.SECONDS).blockingAwait();

        ReplaySubject<String> stream = ReplaySubject.create();
        hubConnection.invoke(String.class, "UploadStream", stream);

        stream.onNext("FirstItem");
        stream.onNext("SecondItem");

        ByteBuffer[] messages = mockTransport.getSentMessages();
        assertEquals(4, messages.length);
        assertEquals("{\"type\":2,\"invocationId\":\"2\",\"item\":\"FirstItem\"}\u001E", TestUtils.byteBufferToString(messages[2]));
        assertEquals("{\"type\":2,\"invocationId\":\"2\",\"item\":\"SecondItem\"}\u001E", TestUtils.byteBufferToString(messages[3]));

        stream.onComplete();
        messages = mockTransport.getSentMessages();
        assertEquals(5, messages.length);
        assertEquals("{\"type\":3,\"invocationId\":\"2\"}\u001E", TestUtils.byteBufferToString(messages[4]));
    }

    @Test
    public void checkStreamUploadMultipleItemsThroughInvokeWithMessagePack() {
        MockTransport mockTransport = new MockTransport();
        HubConnection hubConnection = TestUtils.createHubConnection("http://example.com", mockTransport, true);

        hubConnection.start().timeout(30, TimeUnit.SECONDS).blockingAwait();

        ReplaySubject<String> stream = ReplaySubject.create();
        hubConnection.<String>invoke(stringType, "UploadStream", stream);

        stream.onNext("FirstItem");
        stream.onNext("SecondItem");

        ByteBuffer[] messages = mockTransport.getSentMessages();
        assertEquals(4, messages.length);

        byte[] firstMessageExpectedBytes = new byte[] { 0x0F, (byte) 0x94, 0x02, (byte) 0x80, (byte) 0xA1, 0x32, (byte) 0xA9, 0x46, 0x69, 0x72, 0x73, 0x74,
            0x49, 0x74, 0x65, 0x6D };
        assertEquals(ByteString.of(firstMessageExpectedBytes), ByteString.of(messages[2]));

        byte[] secondMessageExpectedBytes = new byte[] { 0x10, (byte) 0x94, 0x02, (byte) 0x80, (byte) 0xA1, 0x32, (byte) 0xAA, 0x53, 0x65, 0x63, 0x6F, 0x6E,
            0x64, 0x49, 0x74, 0x65, 0x6D };
        assertEquals(ByteString.of(secondMessageExpectedBytes), ByteString.of(messages[3]));

        stream.onComplete();
        messages = mockTransport.getSentMessages();
        assertEquals(5, messages.length);

        byte[] thirdMessageExpectedBytes = new byte[] { 0x06, (byte) 0x94, 0x03, (byte) 0x80, (byte) 0xA1, 0x32, 0x02 };
        assertEquals(ByteString.of(thirdMessageExpectedBytes), ByteString.of(messages[4]));
    }

    @Test
    public void canStartAndStopMultipleStreams() {
        MockTransport mockTransport = new MockTransport();
        HubConnection hubConnection = TestUtils.createHubConnection("http://example.com", mockTransport);

        hubConnection.start().timeout(30, TimeUnit.SECONDS).blockingAwait();

        PublishSubject<String> streamOne = PublishSubject.create();
        PublishSubject<String> streamTwo = PublishSubject.create();

        hubConnection.send("UploadStream", streamOne);
        hubConnection.send("UploadStream", streamTwo);

        streamOne.onNext("Stream One First Item");
        streamTwo.onNext("Stream Two First Item");
        streamOne.onNext("Stream One Second Item");
        streamTwo.onNext("Stream Two Second Item");

        streamOne.onComplete();
        streamTwo.onComplete();
        ByteBuffer[] messages = mockTransport.getSentMessages();

        // Handshake message + 2 calls to send + 4 calls to onNext + 2 calls to onComplete = 9
        assertEquals(9, messages.length);
        assertEquals("{\"type\":2,\"invocationId\":\"1\",\"item\":\"Stream One First Item\"}\u001E", TestUtils.byteBufferToString(messages[3]));
        assertEquals("{\"type\":2,\"invocationId\":\"2\",\"item\":\"Stream Two First Item\"}\u001E", TestUtils.byteBufferToString(messages[4]));
        assertEquals("{\"type\":2,\"invocationId\":\"1\",\"item\":\"Stream One Second Item\"}\u001E", TestUtils.byteBufferToString(messages[5]));
        assertEquals("{\"type\":2,\"invocationId\":\"2\",\"item\":\"Stream Two Second Item\"}\u001E", TestUtils.byteBufferToString(messages[6]));
        assertEquals("{\"type\":3,\"invocationId\":\"1\"}\u001E", TestUtils.byteBufferToString(messages[7]));
        assertEquals("{\"type\":3,\"invocationId\":\"2\"}\u001E", TestUtils.byteBufferToString(messages[8]));
    }

    @Test
    public void checkStreamSingleItem() {
        MockTransport mockTransport = new MockTransport();
        HubConnection hubConnection = TestUtils.createHubConnection("http://example.com", mockTransport);

        hubConnection.start().timeout(30, TimeUnit.SECONDS).blockingAwait();

        AtomicBoolean completed = new AtomicBoolean();
        AtomicBoolean onNextCalled = new AtomicBoolean();
        Observable<String> result = hubConnection.stream(String.class, "echo", "message");
        result.subscribe((item) -> onNextCalled.set(true),
                (error) -> {},
                () -> completed.set(true));

        assertEquals("{\"type\":4,\"invocationId\":\"1\",\"target\":\"echo\",\"arguments\":[\"message\"]}" + RECORD_SEPARATOR,
                TestUtils.byteBufferToString(mockTransport.getSentMessages()[1]));
        assertFalse(completed.get());
        assertFalse(onNextCalled.get());

        mockTransport.receiveMessage("{\"type\":2,\"invocationId\":\"1\",\"item\":\"First\"}" + RECORD_SEPARATOR);

        assertTrue(onNextCalled.get());

        mockTransport.receiveMessage("{\"type\":3,\"invocationId\":\"1\",\"result\":\"hello\"}" + RECORD_SEPARATOR);
        assertTrue(completed.get());

        assertEquals("First", result.timeout(30, TimeUnit.SECONDS).blockingFirst());
    }

    @Test
    public void checkStreamSingleItemWithMessagePack() {
        MockTransport mockTransport = new MockTransport();
        HubConnection hubConnection = TestUtils.createHubConnection("http://example.com", mockTransport, true);

        hubConnection.start().timeout(30, TimeUnit.SECONDS).blockingAwait();

        AtomicBoolean completed = new AtomicBoolean();
        AtomicBoolean onNextCalled = new AtomicBoolean();
        Observable<String> result = hubConnection.<String>stream(stringType, "echo", "message");
        result.subscribe((item) -> onNextCalled.set(true),
                (error) -> {},
                () -> completed.set(true));

        byte[] firstMessageExpectedBytes = new byte[] { 0x14, (byte) 0x96, 0x04, (byte) 0x80, (byte) 0xA1, 0x31, (byte) 0xA4, 0x65, 0x63, 0x68, 0x6F,
            (byte) 0x91, (byte) 0xA7, 0x6D, 0x65, 0x73, 0x73, 0x61, 0x67, 0x65, (byte) 0x90 };
        assertEquals(ByteString.of(firstMessageExpectedBytes), ByteString.of(mockTransport.getSentMessages()[1]));
        assertFalse(completed.get());
        assertFalse(onNextCalled.get());

        byte[] secondMessageExpectedBytes = new byte[] { 0x0B, (byte) 0x94, 0x02, (byte) 0x80, (byte) 0xA1, 0x31, (byte) 0xA5, 0x46, 0x69, 0x72, 0x73, 0x74 };
        mockTransport.receiveMessage(ByteBuffer.wrap(secondMessageExpectedBytes));

        assertTrue(onNextCalled.get());

        byte[] thirdMessageExpectedBytes = new byte[] { 0x0C, (byte) 0x95, 0x03, (byte) 0x80, (byte) 0xA1, 0x31, 0x03, (byte) 0xA5, 0x68, 0x65, 0x6C, 0x6C, 0x6F };
        mockTransport.receiveMessage(ByteBuffer.wrap(thirdMessageExpectedBytes));
        assertTrue(completed.get());

        assertEquals("First", result.timeout(30, TimeUnit.SECONDS).blockingFirst());
    }

    @Test
    public void checkStreamCompletionResult() {
        MockTransport mockTransport = new MockTransport();
        HubConnection hubConnection = TestUtils.createHubConnection("http://example.com", mockTransport);

        hubConnection.start().timeout(30, TimeUnit.SECONDS).blockingAwait();

        AtomicBoolean completed = new AtomicBoolean();
        AtomicBoolean onNextCalled = new AtomicBoolean();
        Observable<String> result = hubConnection.stream(String.class, "echo", "message");
        result.subscribe((item) -> onNextCalled.set(true),
                (error) -> {},
                () -> completed.set(true));

        assertEquals("{\"type\":4,\"invocationId\":\"1\",\"target\":\"echo\",\"arguments\":[\"message\"]}" + RECORD_SEPARATOR,
                TestUtils.byteBufferToString(mockTransport.getSentMessages()[1]));
        assertFalse(completed.get());
        assertFalse(onNextCalled.get());

        mockTransport.receiveMessage("{\"type\":2,\"invocationId\":\"1\",\"item\":\"First\"}" + RECORD_SEPARATOR);

        assertTrue(onNextCalled.get());

        mockTransport.receiveMessage("{\"type\":3,\"invocationId\":\"1\",\"result\":\"COMPLETED\"}" + RECORD_SEPARATOR);
        assertTrue(completed.get());

        assertEquals("First", result.timeout(30, TimeUnit.SECONDS).blockingFirst());
        assertEquals("COMPLETED", result.timeout(30, TimeUnit.SECONDS).blockingLast());
    }

    @Test
    public void checkStreamCompletionResultWithMessagePack() {
        MockTransport mockTransport = new MockTransport();
        HubConnection hubConnection = TestUtils.createHubConnection("http://example.com", mockTransport, true);

        hubConnection.start().timeout(30, TimeUnit.SECONDS).blockingAwait();

        AtomicBoolean completed = new AtomicBoolean();
        AtomicBoolean onNextCalled = new AtomicBoolean();
        Observable<String> result = hubConnection.<String>stream(stringType, "echo", "message");
        result.subscribe((item) -> onNextCalled.set(true),
                (error) -> {},
                () -> completed.set(true));

        byte[] firstMessageExpectedBytes = new byte[] { 0x14, (byte) 0x96, 0x04, (byte) 0x80, (byte) 0xA1, 0x31, (byte) 0xA4, 0x65, 0x63, 0x68, 0x6F,
            (byte) 0x91, (byte) 0xA7, 0x6D, 0x65, 0x73, 0x73, 0x61, 0x67, 0x65, (byte) 0x90 };
        assertEquals(ByteString.of(firstMessageExpectedBytes), ByteString.of(mockTransport.getSentMessages()[1]));
        assertFalse(completed.get());
        assertFalse(onNextCalled.get());

        byte[] secondMessageExpectedBytes = new byte[] { 0x0B, (byte) 0x94, 0x02, (byte) 0x80, (byte) 0xA1, 0x31, (byte) 0xA5, 0x46, 0x69, 0x72, 0x73, 0x74 };
        mockTransport.receiveMessage(ByteBuffer.wrap(secondMessageExpectedBytes));

        assertTrue(onNextCalled.get());

        byte[] thirdMessageExpectedBytes = new byte[] { 0x10, (byte) 0x95, 0x03, (byte) 0x80, (byte) 0xA1, 0x31, 0x03, (byte) 0xA9, 0x43, 0x4F, 0x4D, 0x50,
            0x4C, 0x45, 0x54, 0x45, 0x44 };
        mockTransport.receiveMessage(ByteBuffer.wrap(thirdMessageExpectedBytes));
        assertTrue(completed.get());

        assertEquals("First", result.timeout(30, TimeUnit.SECONDS).blockingFirst());
        assertEquals("COMPLETED", result.timeout(30, TimeUnit.SECONDS).blockingLast());
    }

    @Test
    public void checkStreamCompletionError() {
        MockTransport mockTransport = new MockTransport();
        HubConnection hubConnection = TestUtils.createHubConnection("http://example.com", mockTransport);

        hubConnection.start().timeout(30, TimeUnit.SECONDS).blockingAwait();

        AtomicBoolean onErrorCalled = new AtomicBoolean();
        AtomicBoolean onNextCalled = new AtomicBoolean();
        Observable<String> result = hubConnection.stream(String.class, "echo", "message");
        result.subscribe((item) -> onNextCalled.set(true),
                (error) -> onErrorCalled.set(true),
                () -> {});

        assertEquals("{\"type\":4,\"invocationId\":\"1\",\"target\":\"echo\",\"arguments\":[\"message\"]}" + RECORD_SEPARATOR,
                TestUtils.byteBufferToString(mockTransport.getSentMessages()[1]));
        assertFalse(onErrorCalled.get());
        assertFalse(onNextCalled.get());

        mockTransport.receiveMessage("{\"type\":2,\"invocationId\":\"1\",\"item\":\"First\"}" + RECORD_SEPARATOR);

        assertTrue(onNextCalled.get());

        mockTransport.receiveMessage("{\"type\":3,\"invocationId\":\"1\",\"error\":\"There was an error\"}" + RECORD_SEPARATOR);
        assertTrue(onErrorCalled.get());

        assertEquals("First", result.timeout(30, TimeUnit.SECONDS).blockingFirst());
        Throwable exception = assertThrows(HubException.class, () -> result.timeout(30, TimeUnit.SECONDS).blockingLast());
        assertEquals("There was an error", exception.getMessage());
    }

    @Test
    public void checkStreamCompletionErrorWithMessagePack() {
        MockTransport mockTransport = new MockTransport();
        HubConnection hubConnection = TestUtils.createHubConnection("http://example.com", mockTransport, true);

        hubConnection.start().timeout(30, TimeUnit.SECONDS).blockingAwait();

        AtomicBoolean onErrorCalled = new AtomicBoolean();
        AtomicBoolean onNextCalled = new AtomicBoolean();
        Observable<String> result = hubConnection.<String>stream(stringType, "echo", "message");
        result.subscribe((item) -> onNextCalled.set(true),
                (error) -> onErrorCalled.set(true),
                () -> {});

        byte[] firstMessageExpectedBytes = new byte[] { 0x14, (byte) 0x96, 0x04, (byte) 0x80, (byte) 0xA1, 0x31, (byte) 0xA4, 0x65, 0x63, 0x68, 0x6F,
            (byte) 0x91, (byte) 0xA7, 0x6D, 0x65, 0x73, 0x73, 0x61, 0x67, 0x65, (byte) 0x90 };
        assertEquals(ByteString.of(firstMessageExpectedBytes), ByteString.of(mockTransport.getSentMessages()[1]));
        assertFalse(onErrorCalled.get());
        assertFalse(onNextCalled.get());

        byte[] secondMessageExpectedBytes = new byte[] { 0x0B, (byte) 0x94, 0x02, (byte) 0x80, (byte) 0xA1, 0x31, (byte) 0xA5, 0x46, 0x69, 0x72, 0x73, 0x74 };
        mockTransport.receiveMessage(ByteBuffer.wrap(secondMessageExpectedBytes));

        assertTrue(onNextCalled.get());

        byte[] thirdMessageExpectedBytes = new byte[] { 0x0C, (byte) 0x95, 0x03, (byte) 0x80, (byte) 0xA1, 0x31, 0x01, (byte) 0xA5, 0x45, 0x72, 0x72, 0x6F, 0x72 };
        mockTransport.receiveMessage(ByteBuffer.wrap(thirdMessageExpectedBytes));
        assertTrue(onErrorCalled.get());

        assertEquals("First", result.timeout(30, TimeUnit.SECONDS).blockingFirst());
        Throwable exception = assertThrows(HubException.class, () -> result.timeout(30, TimeUnit.SECONDS).blockingLast());
        assertEquals("Error", exception.getMessage());
    }

    @Test
    public void checkStreamMultipleItems() {
        MockTransport mockTransport = new MockTransport();
        HubConnection hubConnection = TestUtils.createHubConnection("http://example.com", mockTransport);

        hubConnection.start().timeout(30, TimeUnit.SECONDS).blockingAwait();

        AtomicBoolean completed = new AtomicBoolean();
        Observable<String> result = hubConnection.stream(String.class, "echo", "message");
        result.subscribe((item) -> {/*OnNext*/ },
                (error) -> {/*OnError*/},
                () -> {/*OnCompleted*/completed.set(true);});

        assertEquals("{\"type\":4,\"invocationId\":\"1\",\"target\":\"echo\",\"arguments\":[\"message\"]}" + RECORD_SEPARATOR,
                TestUtils.byteBufferToString(mockTransport.getSentMessages()[1]));
        assertFalse(completed.get());

        mockTransport.receiveMessage("{\"type\":2,\"invocationId\":\"1\",\"item\":\"First\"}" + RECORD_SEPARATOR);
        mockTransport.receiveMessage("{\"type\":2,\"invocationId\":\"1\",\"item\":\"Second\"}" + RECORD_SEPARATOR);
        mockTransport.receiveMessage("{\"type\":3,\"invocationId\":\"1\",\"result\":\"null\"}" + RECORD_SEPARATOR);

        Iterator<String> resultIterator = result.timeout(30, TimeUnit.SECONDS).blockingIterable().iterator();
        assertEquals("First", resultIterator.next());
        assertEquals("Second", resultIterator.next());
        assertTrue(completed.get());
    }

    @Test
    public void checkStreamMultipleItemsWithMessagePack() {
        MockTransport mockTransport = new MockTransport();
        HubConnection hubConnection = TestUtils.createHubConnection("http://example.com", mockTransport, true);

        hubConnection.start().timeout(30, TimeUnit.SECONDS).blockingAwait();

        AtomicBoolean completed = new AtomicBoolean();
        Observable<String> result = hubConnection.<String>stream(stringType, "echo", "message");
        result.subscribe((item) -> {/*OnNext*/ },
                (error) -> {/*OnError*/},
                () -> {/*OnCompleted*/completed.set(true);});

        byte[] firstMessageExpectedBytes = new byte[] { 0x14, (byte) 0x96, 0x04, (byte) 0x80, (byte) 0xA1, 0x31, (byte) 0xA4, 0x65, 0x63, 0x68, 0x6F,
            (byte) 0x91, (byte) 0xA7, 0x6D, 0x65, 0x73, 0x73, 0x61, 0x67, 0x65, (byte) 0x90 };
        assertEquals(ByteString.of(firstMessageExpectedBytes), ByteString.of(mockTransport.getSentMessages()[1]));
        assertFalse(completed.get());

        byte[] secondMessageExpectedBytes = new byte[] { 0x0B, (byte) 0x94, 0x02, (byte) 0x80, (byte) 0xA1, 0x31, (byte) 0xA5, 0x46, 0x69, 0x72, 0x73, 0x74 };
        mockTransport.receiveMessage(ByteBuffer.wrap(secondMessageExpectedBytes));

        byte[] thirdMessageExpectedBytes = new byte[] { 0x0C, (byte) 0x94, 0x02, (byte) 0x80, (byte) 0xA1, 0x31, (byte) 0xA6, 0x53, 0x65, 0x63, 0x6F, 0x6E, 0x64 };
        mockTransport.receiveMessage(ByteBuffer.wrap(thirdMessageExpectedBytes));

        byte[] fourthMessageExpectedBytes = new byte[] { 0x06, (byte) 0x94, 0x03, (byte) 0x80, (byte) 0xA1, 0x31, 0x02 };
        mockTransport.receiveMessage(ByteBuffer.wrap(fourthMessageExpectedBytes));

        Iterator<String> resultIterator = result.timeout(30, TimeUnit.SECONDS).blockingIterable().iterator();
        assertEquals("First", resultIterator.next());
        assertEquals("Second", resultIterator.next());
        assertTrue(completed.get());
    }

    @Test
    public void checkCancelIsSentAfterDispose() {
        MockTransport mockTransport = new MockTransport();
        HubConnection hubConnection = TestUtils.createHubConnection("http://example.com", mockTransport);

        hubConnection.start().timeout(30, TimeUnit.SECONDS).blockingAwait();

        AtomicBoolean completed = new AtomicBoolean();
        Observable<String> result = hubConnection.stream(String.class, "echo", "message");
        Disposable subscription = result.subscribe((item) -> {/*OnNext*/ },
                (error) -> {/*OnError*/},
                () -> {/*OnCompleted*/completed.set(true);});

        assertEquals("{\"type\":4,\"invocationId\":\"1\",\"target\":\"echo\",\"arguments\":[\"message\"]}" + RECORD_SEPARATOR,
                TestUtils.byteBufferToString(mockTransport.getSentMessages()[1]));
        assertFalse(completed.get());

        subscription.dispose();
        assertEquals("{\"type\":5,\"invocationId\":\"1\"}" + RECORD_SEPARATOR, TestUtils.byteBufferToString(mockTransport.getSentMessages()[2]));
    }

    @Test
    public void checkCancelIsSentAfterDisposeWithMessagePack() {
        MockTransport mockTransport = new MockTransport();
        HubConnection hubConnection = TestUtils.createHubConnection("http://example.com", mockTransport, true);

        hubConnection.start().timeout(30, TimeUnit.SECONDS).blockingAwait();

        AtomicBoolean completed = new AtomicBoolean();
        Observable<String> result = hubConnection.<String>stream(stringType, "echo", "message");
        Disposable subscription = result.subscribe((item) -> {/*OnNext*/ },
                (error) -> {/*OnError*/},
                () -> {/*OnCompleted*/completed.set(true);});

        byte[] firstMessageExpectedBytes = new byte[] { 0x14, (byte) 0x96, 0x04, (byte) 0x80, (byte) 0xA1, 0x31, (byte) 0xA4, 0x65, 0x63, 0x68, 0x6F,
            (byte) 0x91, (byte) 0xA7, 0x6D, 0x65, 0x73, 0x73, 0x61, 0x67, 0x65, (byte) 0x90 };
        assertEquals(ByteString.of(firstMessageExpectedBytes), ByteString.of(mockTransport.getSentMessages()[1]));
        assertFalse(completed.get());

        subscription.dispose();
        assertEquals(ByteString.of(new byte[] { 0x05, (byte) 0x93, 0x05, (byte) 0x80, (byte) 0xA1, 0x31 }),
            ByteString.of(mockTransport.getSentMessages()[2]));
    }

    @Test
    public void checkCancelIsSentAfterAllSubscriptionsAreDisposed() {
        MockTransport mockTransport = new MockTransport();
        HubConnection hubConnection = TestUtils.createHubConnection("http://example.com", mockTransport);

        hubConnection.start().timeout(30, TimeUnit.SECONDS).blockingAwait();

        Observable<String> result = hubConnection.stream(String.class, "echo", "message");
        Disposable subscription = result.subscribe((item) -> {/*OnNext*/ },
                (error) -> {/*OnError*/},
                () -> {/*OnCompleted*/});

        Disposable secondSubscription = result.subscribe((item) -> {/*OnNext*/ },
                (error) -> {/*OnError*/},
                () -> {/*OnCompleted*/});

        subscription.dispose();
        assertEquals(2, mockTransport.getSentMessages().length);
        assertEquals("{\"type\":4,\"invocationId\":\"1\",\"target\":\"echo\",\"arguments\":[\"message\"]}" + RECORD_SEPARATOR,
                TestUtils.byteBufferToString(mockTransport.getSentMessages()[mockTransport.getSentMessages().length - 1]));

        secondSubscription.dispose();
        assertEquals(3, mockTransport.getSentMessages().length);
        assertEquals("{\"type\":5,\"invocationId\":\"1\"}" + RECORD_SEPARATOR,
                TestUtils.byteBufferToString(mockTransport.getSentMessages()[mockTransport.getSentMessages().length - 1]));
    }

    @Test
    public void checkCancelIsSentAfterAllSubscriptionsAreDisposedWithMessagePack() {
        MockTransport mockTransport = new MockTransport();
        HubConnection hubConnection = TestUtils.createHubConnection("http://example.com", mockTransport, true);

        hubConnection.start().timeout(30, TimeUnit.SECONDS).blockingAwait();

        Observable<String> result = hubConnection.<String>stream(stringType, "echo", "message");
        Disposable subscription = result.subscribe((item) -> {/*OnNext*/ },
                (error) -> {/*OnError*/},
                () -> {/*OnCompleted*/});

        Disposable secondSubscription = result.subscribe((item) -> {/*OnNext*/ },
                (error) -> {/*OnError*/},
                () -> {/*OnCompleted*/});

        subscription.dispose();
        assertEquals(2, mockTransport.getSentMessages().length);

        byte[] firstMessageExpectedBytes = new byte[] { 0x14, (byte) 0x96, 0x04, (byte) 0x80, (byte) 0xA1, 0x31, (byte) 0xA4, 0x65, 0x63, 0x68, 0x6F,
            (byte) 0x91, (byte) 0xA7, 0x6D, 0x65, 0x73, 0x73, 0x61, 0x67, 0x65, (byte) 0x90 };
        assertEquals(ByteString.of(firstMessageExpectedBytes), ByteString.of(mockTransport.getSentMessages()[mockTransport.getSentMessages().length - 1]));

        secondSubscription.dispose();
        assertEquals(3, mockTransport.getSentMessages().length);
        assertEquals(ByteString.of(new byte[] { 0x05, (byte) 0x93, 0x05, (byte) 0x80, (byte) 0xA1, 0x31 }),
                ByteString.of(mockTransport.getSentMessages()[mockTransport.getSentMessages().length - 1]));
    }

    @Test
    public void checkStreamWithDispose() {
        MockTransport mockTransport = new MockTransport();
        HubConnection hubConnection = TestUtils.createHubConnection("http://example.com", mockTransport);

        hubConnection.start().timeout(30, TimeUnit.SECONDS).blockingAwait();

        Observable<String> result = hubConnection.stream(String.class, "echo", "message");
        Disposable subscription = result.subscribe((item) -> {/*OnNext*/},
                (error) -> {/*OnError*/},
                () -> {/*OnCompleted*/});

        assertEquals("{\"type\":4,\"invocationId\":\"1\",\"target\":\"echo\",\"arguments\":[\"message\"]}" + RECORD_SEPARATOR,
                TestUtils.byteBufferToString(mockTransport.getSentMessages()[1]));

        mockTransport.receiveMessage("{\"type\":2,\"invocationId\":\"1\",\"item\":\"First\"}" + RECORD_SEPARATOR);

        subscription.dispose();
        mockTransport.receiveMessage("{\"type\":2,\"invocationId\":\"1\",\"item\":\"Second\"}" + RECORD_SEPARATOR);

        assertEquals("First", result.timeout(30, TimeUnit.SECONDS).blockingLast());
    }

    @Test
    public void checkStreamWithDisposeWithMessagePack() {
        MockTransport mockTransport = new MockTransport();
        HubConnection hubConnection = TestUtils.createHubConnection("http://example.com", mockTransport, true);

        hubConnection.start().timeout(30, TimeUnit.SECONDS).blockingAwait();

        Observable<String> result = hubConnection.<String>stream(stringType, "echo", "message");
        Disposable subscription = result.subscribe((item) -> {/*OnNext*/},
                (error) -> {/*OnError*/},
                () -> {/*OnCompleted*/});

        byte[] firstMessageExpectedBytes = new byte[] { 0x14, (byte) 0x96, 0x04, (byte) 0x80, (byte) 0xA1, 0x31, (byte) 0xA4, 0x65, 0x63, 0x68, 0x6F,
            (byte) 0x91, (byte) 0xA7, 0x6D, 0x65, 0x73, 0x73, 0x61, 0x67, 0x65, (byte) 0x90 };
        assertEquals(ByteString.of(firstMessageExpectedBytes), ByteString.of(mockTransport.getSentMessages()[1]));

        byte[] secondMessageExpectedBytes = new byte[] { 0x0B, (byte) 0x94, 0x02, (byte) 0x80, (byte) 0xA1, 0x31, (byte) 0xA5, 0x46, 0x69, 0x72, 0x73, 0x74 };
        mockTransport.receiveMessage(ByteBuffer.wrap(secondMessageExpectedBytes));

        subscription.dispose();
        byte[] thirdMessageExpectedBytes = new byte[] { 0x0C, (byte) 0x94, 0x02, (byte) 0x80, (byte) 0xA1, 0x31, (byte) 0xA6, 0x53, 0x65, 0x63, 0x6F, 0x6E, 0x64 };
        mockTransport.receiveMessage(ByteBuffer.wrap(thirdMessageExpectedBytes));

        assertEquals("First", result.timeout(30, TimeUnit.SECONDS).blockingLast());
    }

    @Test
    public void checkStreamWithDisposeWithMultipleSubscriptions() {
        MockTransport mockTransport = new MockTransport();
        HubConnection hubConnection = TestUtils.createHubConnection("http://example.com", mockTransport);

        hubConnection.start().timeout(30, TimeUnit.SECONDS).blockingAwait();

        AtomicBoolean completed = new AtomicBoolean();
        Observable<String> result = hubConnection.stream(String.class, "echo", "message");
        Disposable subscription = result.subscribe((item) -> {/*OnNext*/},
                (error) -> {/*OnError*/},
                () -> {/*OnCompleted*/});

        Disposable subscription2 = result.subscribe((item) -> {/*OnNext*/},
                (error) -> {/*OnError*/},
                () -> {/*OnCompleted*/completed.set(true);});

        assertEquals("{\"type\":4,\"invocationId\":\"1\",\"target\":\"echo\",\"arguments\":[\"message\"]}" + RECORD_SEPARATOR,
                TestUtils.byteBufferToString(mockTransport.getSentMessages()[1]));
        assertFalse(completed.get());

        mockTransport.receiveMessage("{\"type\":2,\"invocationId\":\"1\",\"item\":\"First\"}" + RECORD_SEPARATOR);

        subscription.dispose();
        mockTransport.receiveMessage("{\"type\":2,\"invocationId\":\"1\",\"item\":\"Second\"}" + RECORD_SEPARATOR);

        mockTransport.receiveMessage("{\"type\":3,\"invocationId\":\"1\"}" + RECORD_SEPARATOR);
        assertTrue(completed.get());
        assertEquals("First", result.timeout(30, TimeUnit.SECONDS).blockingFirst());

        subscription2.dispose();
        assertEquals("Second", result.timeout(30, TimeUnit.SECONDS).blockingLast());
    }

    @Test
    public void checkStreamWithDisposeWithMultipleSubscriptionsWithMessagePack() {
        MockTransport mockTransport = new MockTransport();
        HubConnection hubConnection = TestUtils.createHubConnection("http://example.com", mockTransport, true);

        hubConnection.start().timeout(30, TimeUnit.SECONDS).blockingAwait();

        AtomicBoolean completed = new AtomicBoolean();
        Observable<String> result = hubConnection.<String>stream(stringType, "echo", "message");
        Disposable subscription = result.subscribe((item) -> {/*OnNext*/},
                (error) -> {/*OnError*/},
                () -> {/*OnCompleted*/});

        Disposable subscription2 = result.subscribe((item) -> {/*OnNext*/},
                (error) -> {/*OnError*/},
                () -> {/*OnCompleted*/completed.set(true);});

        byte[] firstMessageExpectedBytes = new byte[] { 0x14, (byte) 0x96, 0x04, (byte) 0x80, (byte) 0xA1, 0x31, (byte) 0xA4, 0x65, 0x63, 0x68, 0x6F,
            (byte) 0x91, (byte) 0xA7, 0x6D, 0x65, 0x73, 0x73, 0x61, 0x67, 0x65, (byte) 0x90 };
        assertEquals(ByteString.of(firstMessageExpectedBytes), ByteString.of(mockTransport.getSentMessages()[1]));
        assertFalse(completed.get());

        byte[] secondMessageExpectedBytes = new byte[] { 0x0B, (byte) 0x94, 0x02, (byte) 0x80, (byte) 0xA1, 0x31, (byte) 0xA5, 0x46, 0x69, 0x72, 0x73, 0x74 };
        mockTransport.receiveMessage(ByteBuffer.wrap(secondMessageExpectedBytes));

        subscription.dispose();
        byte[] thirdMessageExpectedBytes = new byte[] { 0x0C, (byte) 0x94, 0x02, (byte) 0x80, (byte) 0xA1, 0x31, (byte) 0xA6, 0x53, 0x65, 0x63, 0x6F, 0x6E, 0x64 };
        mockTransport.receiveMessage(ByteBuffer.wrap(thirdMessageExpectedBytes));

        byte[] fourthMessageExpectedBytes = new byte[] { 0x06, (byte) 0x94, 0x03, (byte) 0x80, (byte) 0xA1, 0x31, 0x02 };
        mockTransport.receiveMessage(ByteBuffer.wrap(fourthMessageExpectedBytes));

        assertTrue(completed.get());
        assertEquals("First", result.timeout(30, TimeUnit.SECONDS).blockingFirst());

        subscription2.dispose();
        assertEquals("Second", result.timeout(30, TimeUnit.SECONDS).blockingLast());
    }

    @Test
    public void invokeWaitsForCompletionMessage() {
        MockTransport mockTransport = new MockTransport();
        HubConnection hubConnection = TestUtils.createHubConnection("http://example.com", mockTransport);

        hubConnection.start().timeout(30, TimeUnit.SECONDS).blockingAwait();

        AtomicBoolean done = new AtomicBoolean();
        Single<Integer> result = hubConnection.invoke(Integer.class, "echo", "message");
        result.doOnSuccess(value -> done.set(true)).subscribe();
        assertEquals("{\"type\":1,\"invocationId\":\"1\",\"target\":\"echo\",\"arguments\":[\"message\"]}" + RECORD_SEPARATOR,
                TestUtils.byteBufferToString(mockTransport.getSentMessages()[1]));
        assertFalse(done.get());

        mockTransport.receiveMessage("{\"type\":3,\"invocationId\":\"1\",\"result\":42}" + RECORD_SEPARATOR);

        assertEquals(Integer.valueOf(42), result.timeout(30, TimeUnit.SECONDS).blockingGet());
        assertTrue(done.get());
    }

    @Test
    public void invokeWaitsForCompletionMessageWithMessagePack() {
        MockTransport mockTransport = new MockTransport();
        HubConnection hubConnection = TestUtils.createHubConnection("http://example.com", mockTransport, true);

        hubConnection.start().timeout(30, TimeUnit.SECONDS).blockingAwait();

        AtomicBoolean done = new AtomicBoolean();
        Single<Integer> result = hubConnection.<Integer>invoke(integerType, "echo", "message");
        result.doOnSuccess(value -> done.set(true)).subscribe();

        byte[] firstMessageExpectedBytes = new byte[] { 0x14, (byte) 0x96, 0x01, (byte) 0x80, (byte) 0xA1, 0x31, (byte) 0xA4, 0x65, 0x63, 0x68, 0x6F,
            (byte) 0x91, (byte) 0xA7, 0x6D, 0x65, 0x73, 0x73, 0x61, 0x67, 0x65, (byte) 0x90 };
        assertEquals(ByteString.of(firstMessageExpectedBytes), ByteString.of(mockTransport.getSentMessages()[1]));
        assertFalse(done.get());

        mockTransport.receiveMessage(ByteBuffer.wrap(new byte[] { 0x07, (byte) 0x95, 0x03, (byte) 0x80, (byte) 0xA1, 0x31, 0x03, 0x2A }));

        assertEquals(Integer.valueOf(42), result.timeout(30, TimeUnit.SECONDS).blockingGet());
        assertTrue(done.get());
    }

    @Test
    public void invokeNoReturnValueWaitsForCompletion() {
        MockTransport mockTransport = new MockTransport();
        HubConnection hubConnection = TestUtils.createHubConnection("http://example.com", mockTransport);

        hubConnection.start().timeout(30, TimeUnit.SECONDS).blockingAwait();

        AtomicBoolean done = new AtomicBoolean();
        Completable result = hubConnection.invoke("test", "message");
        result.doOnComplete(() -> done.set(true)).subscribe();

        assertEquals("{\"type\":1,\"invocationId\":\"1\",\"target\":\"test\",\"arguments\":[\"message\"]}" + RECORD_SEPARATOR,
                TestUtils.byteBufferToString(mockTransport.getSentMessages()[1]));
        assertFalse(done.get());

        mockTransport.receiveMessage("{\"type\":3,\"invocationId\":\"1\"}" + RECORD_SEPARATOR);

        assertNull(result.timeout(30, TimeUnit.SECONDS).blockingGet());
        assertTrue(done.get());
    }

    @Test
    public void invokeNoReturnValueWaitsForCompletionWithMessagePack() {
        MockTransport mockTransport = new MockTransport();
        HubConnection hubConnection = TestUtils.createHubConnection("http://example.com", mockTransport, true);

        hubConnection.start().timeout(30, TimeUnit.SECONDS).blockingAwait();

        AtomicBoolean done = new AtomicBoolean();
        Completable result = hubConnection.invoke("test", "message");
        result.doOnComplete(() -> done.set(true)).subscribe();

        byte[] firstMessageExpectedBytes = new byte[] { 0x14, (byte) 0x96, 0x01, (byte) 0x80, (byte) 0xA1, 0x31, (byte) 0xA4, 0x74, 0x65, 0x73, 0x74,
            (byte) 0x91, (byte) 0xA7, 0x6D, 0x65, 0x73, 0x73, 0x61, 0x67, 0x65, (byte) 0x90 };
        assertEquals(ByteString.of(firstMessageExpectedBytes), ByteString.of(mockTransport.getSentMessages()[1]));
        assertFalse(done.get());

        mockTransport.receiveMessage(ByteBuffer.wrap(new byte[] { 0x06, (byte) 0x94, 0x03, (byte) 0x80, (byte) 0xA1, 0x31, 0x02 }));

        assertNull(result.timeout(30, TimeUnit.SECONDS).blockingGet());
        assertTrue(done.get());
    }

    @Test
    public void invokeCompletedByCompletionMessageWithResult() {
        MockTransport mockTransport = new MockTransport();
        HubConnection hubConnection = TestUtils.createHubConnection("http://example.com", mockTransport);

        hubConnection.start().timeout(30, TimeUnit.SECONDS).blockingAwait();

        AtomicBoolean done = new AtomicBoolean();
        Completable result = hubConnection.invoke("test", "message");
        result.doOnComplete(() -> done.set(true)).subscribe();

        assertEquals("{\"type\":1,\"invocationId\":\"1\",\"target\":\"test\",\"arguments\":[\"message\"]}" + RECORD_SEPARATOR,
                TestUtils.byteBufferToString(mockTransport.getSentMessages()[1]));
        assertFalse(done.get());

        mockTransport.receiveMessage("{\"type\":3,\"invocationId\":\"1\",\"result\":42}" + RECORD_SEPARATOR);

        assertNull(result.timeout(30, TimeUnit.SECONDS).blockingGet());
        assertTrue(done.get());
    }

    @Test
    public void invokeCompletedByCompletionMessageWithResultWithMessagePack() {
        MockTransport mockTransport = new MockTransport();
        HubConnection hubConnection = TestUtils.createHubConnection("http://example.com", mockTransport, true);

        hubConnection.start().timeout(30, TimeUnit.SECONDS).blockingAwait();

        AtomicBoolean done = new AtomicBoolean();
        Completable result = hubConnection.invoke("test", "message");
        result.doOnComplete(() -> done.set(true)).subscribe();

        byte[] firstMessageExpectedBytes = new byte[] { 0x14, (byte) 0x96, 0x01, (byte) 0x80, (byte) 0xA1, 0x31, (byte) 0xA4, 0x74, 0x65, 0x73, 0x74,
            (byte) 0x91, (byte) 0xA7, 0x6D, 0x65, 0x73, 0x73, 0x61, 0x67, 0x65, (byte) 0x90 };
        assertEquals(ByteString.of(firstMessageExpectedBytes), ByteString.of(mockTransport.getSentMessages()[1]));
        assertFalse(done.get());

        mockTransport.receiveMessage(ByteBuffer.wrap(new byte[] { 0x07, (byte) 0x95, 0x03, (byte) 0x80, (byte) 0xA1, 0x31, 0x03, 0x2A }));

        assertNull(result.timeout(30, TimeUnit.SECONDS).blockingGet());
        assertTrue(done.get());
    }

    @Test
    public void completionWithResultAndErrorHandlesError() {
        MockTransport mockTransport = new MockTransport();
        HubConnection hubConnection = TestUtils.createHubConnection("http://example.com", mockTransport);

        hubConnection.start().timeout(30, TimeUnit.SECONDS).blockingAwait();

        AtomicBoolean done = new AtomicBoolean();
        Completable result = hubConnection.invoke("test", "message");
        result.doOnComplete(() -> done.set(true)).subscribe(() -> {}, (error) -> {});

        assertEquals("{\"type\":1,\"invocationId\":\"1\",\"target\":\"test\",\"arguments\":[\"message\"]}" + RECORD_SEPARATOR,
                TestUtils.byteBufferToString(mockTransport.getSentMessages()[1]));
        assertFalse(done.get());

        Throwable exception = assertThrows(IllegalArgumentException.class, () ->
            mockTransport.receiveMessage("{\"type\":3,\"invocationId\":\"1\",\"result\":42,\"error\":\"There was an error\"}" + RECORD_SEPARATOR));
        assertEquals("Expected either 'error' or 'result' to be provided, but not both.", exception.getMessage());
    }

    @Test
    public void invokeNoReturnValueHandlesError() {
        MockTransport mockTransport = new MockTransport();
        HubConnection hubConnection = TestUtils.createHubConnection("http://example.com", mockTransport);

        hubConnection.start().timeout(30, TimeUnit.SECONDS).blockingAwait();

        AtomicBoolean done = new AtomicBoolean();
        Completable result = hubConnection.invoke("test", "message");
        result.doOnComplete(() -> done.set(true)).subscribe(() -> {}, (error) -> {});

        assertEquals("{\"type\":1,\"invocationId\":\"1\",\"target\":\"test\",\"arguments\":[\"message\"]}" + RECORD_SEPARATOR,
                TestUtils.byteBufferToString(mockTransport.getSentMessages()[1]));
        assertFalse(done.get());

        mockTransport.receiveMessage("{\"type\":3,\"invocationId\":\"1\",\"error\":\"There was an error\"}" + RECORD_SEPARATOR);

        result.timeout(30, TimeUnit.SECONDS).blockingGet();

        AtomicReference<String> errorMessage = new AtomicReference<>();
        result.doOnError(error -> {
            errorMessage.set(error.getMessage());
        }).subscribe(() -> {}, (error) -> {});

        assertEquals("There was an error", errorMessage.get());
    }

    @Test
    public void invokeNoReturnValueHandlesErrorWithMessagePack() {
        MockTransport mockTransport = new MockTransport();
        HubConnection hubConnection = TestUtils.createHubConnection("http://example.com", mockTransport, true);

        hubConnection.start().timeout(30, TimeUnit.SECONDS).blockingAwait();

        AtomicBoolean done = new AtomicBoolean();
        Completable result = hubConnection.invoke("test", "message");
        result.doOnComplete(() -> done.set(true)).subscribe(() -> {}, (error) -> {});

        byte[] firstMessageExpectedBytes = new byte[] { 0x14, (byte) 0x96, 0x01, (byte) 0x80, (byte) 0xA1, 0x31, (byte) 0xA4, 0x74, 0x65, 0x73, 0x74,
                (byte) 0x91, (byte) 0xA7, 0x6D, 0x65, 0x73, 0x73, 0x61, 0x67, 0x65, (byte) 0x90 };
            assertEquals(ByteString.of(firstMessageExpectedBytes), ByteString.of(mockTransport.getSentMessages()[1]));
        assertFalse(done.get());

        byte[] completionMessageErrorBytes = new byte[] { 0x19, (byte) 0x95, 0x03, (byte) 0x80, (byte) 0xA1, 0x31, 0x01, (byte) 0xB2, 0x54, 0x68, 0x65,
                0x72, 0x65, 0x20, 0x77, 0x61, 0x73, 0x20, 0x61, 0x6E, 0x20, 0x65, 0x72, 0x72, 0x6F, 0x72 };
        mockTransport.receiveMessage(ByteBuffer.wrap(completionMessageErrorBytes));

        result.timeout(30, TimeUnit.SECONDS).blockingGet();

        AtomicReference<String> errorMessage = new AtomicReference<>();
        result.doOnError(error -> {
            errorMessage.set(error.getMessage());
        }).subscribe(() -> {}, (error) -> {});

        assertEquals("There was an error", errorMessage.get());
    }

    @Test
    public void canSendNullArgInInvocation() {
        MockTransport mockTransport = new MockTransport();
        HubConnection hubConnection = TestUtils.createHubConnection("http://example.com", mockTransport);

        hubConnection.start().timeout(30, TimeUnit.SECONDS).blockingAwait();

        AtomicBoolean done = new AtomicBoolean();
        Single<String> result = hubConnection.invoke(String.class, "fixedMessage", (Object)null);
        result.doOnSuccess(value -> done.set(true)).subscribe();
        assertEquals("{\"type\":1,\"invocationId\":\"1\",\"target\":\"fixedMessage\",\"arguments\":[null]}" + RECORD_SEPARATOR,
                TestUtils.byteBufferToString(mockTransport.getSentMessages()[1]));
        assertFalse(done.get());

        mockTransport.receiveMessage("{\"type\":3,\"invocationId\":\"1\",\"result\":\"Hello World\"}" + RECORD_SEPARATOR);

        assertEquals("Hello World", result.timeout(30, TimeUnit.SECONDS).blockingGet());
        assertTrue(done.get());
    }

    @Test
    public void canSendNullArgInInvocationWithMessagePack() {
        MockTransport mockTransport = new MockTransport();
        HubConnection hubConnection = TestUtils.createHubConnection("http://example.com", mockTransport, true);

        hubConnection.start().timeout(30, TimeUnit.SECONDS).blockingAwait();

        AtomicBoolean done = new AtomicBoolean();
        Single<String> result = hubConnection.<String>invoke(stringType, "fixedMessage", (Object)null);
        result.doOnSuccess(value -> done.set(true)).subscribe();

        byte[] firstMessageExpectedBytes = new byte[] { 0x15, (byte) 0x96, 0x01, (byte) 0x80, (byte) 0xA1, 0x31, (byte) 0xAC, 0x66, 0x69, 0x78, 0x65, 0x64,
            0x4D, 0x65, 0x73, 0x73, 0x61, 0x67, 0x65, (byte) 0x91, (byte) 0xC0, (byte) 0x90 };
        assertEquals(ByteString.of(firstMessageExpectedBytes), ByteString.of(mockTransport.getSentMessages()[1]));
        assertFalse(done.get());

        byte[] completionMessageBytes = new byte[] { 0x12, (byte) 0x95, 0x03, (byte) 0x80, (byte) 0xA1, 0x31, 0x03, (byte) 0xAB, 0x48, 0x65, 0x6C, 0x6C,
            0x6F, 0x20, 0x57, 0x6F, 0x72, 0x6C, 0x64 };
        mockTransport.receiveMessage(ByteBuffer.wrap(completionMessageBytes));

        assertEquals("Hello World", result.timeout(30, TimeUnit.SECONDS).blockingGet());
        assertTrue(done.get());
    }

    @Test
    public void canSendMultipleNullArgsInInvocation() {
        MockTransport mockTransport = new MockTransport();
        HubConnection hubConnection = TestUtils.createHubConnection("http://example.com", mockTransport);

        hubConnection.start().timeout(30, TimeUnit.SECONDS).blockingAwait();

        AtomicBoolean done = new AtomicBoolean();
        Single<String> result = hubConnection.invoke(String.class, "fixedMessage", null, null);
        result.doOnSuccess(value -> done.set(true)).subscribe();
        assertEquals("{\"type\":1,\"invocationId\":\"1\",\"target\":\"fixedMessage\",\"arguments\":[null,null]}"+ RECORD_SEPARATOR,
                TestUtils.byteBufferToString(mockTransport.getSentMessages()[1]));
        assertFalse(done.get());

        mockTransport.receiveMessage("{\"type\":3,\"invocationId\":\"1\",\"result\":\"Hello World\"}" + RECORD_SEPARATOR);

        assertEquals("Hello World", result.timeout(30, TimeUnit.SECONDS).blockingGet());
        assertTrue(done.get());
    }

    @Test
    public void canSendMultipleNullArgsInInvocationWithMessagePack() {
        MockTransport mockTransport = new MockTransport();
        HubConnection hubConnection = TestUtils.createHubConnection("http://example.com", mockTransport, true);

        hubConnection.start().timeout(30, TimeUnit.SECONDS).blockingAwait();

        AtomicBoolean done = new AtomicBoolean();
        Single<String> result = hubConnection.invoke(String.class, "fixedMessage", null, null);
        result.doOnSuccess(value -> done.set(true)).subscribe();

        byte[] firstMessageExpectedBytes = new byte[] { 0x16, (byte) 0x96, 0x01, (byte) 0x80, (byte) 0xA1, 0x31, (byte) 0xAC, 0x66, 0x69, 0x78, 0x65, 0x64, 0x4D,
            0x65, 0x73, 0x73, 0x61, 0x67, 0x65, (byte) 0x92, (byte) 0xC0, (byte) 0xC0, (byte) 0x90 };
        assertEquals(ByteString.of(firstMessageExpectedBytes), ByteString.of(mockTransport.getSentMessages()[1]));
        assertFalse(done.get());

        byte[] completionMessageBytes = new byte[] { 0x12, (byte) 0x95, 0x03, (byte) 0x80, (byte) 0xA1, 0x31, 0x03, (byte) 0xAB, 0x48, 0x65, 0x6C, 0x6C,
            0x6F, 0x20, 0x57, 0x6F, 0x72, 0x6C, 0x64 };
        mockTransport.receiveMessage(ByteBuffer.wrap(completionMessageBytes));

        assertEquals("Hello World", result.timeout(30, TimeUnit.SECONDS).blockingGet());
        assertTrue(done.get());
    }

    @Test
    public void multipleInvokesWaitForOwnCompletionMessage() {
        MockTransport mockTransport = new MockTransport();
        HubConnection hubConnection = TestUtils.createHubConnection("http://example.com", mockTransport);

        hubConnection.start().timeout(30, TimeUnit.SECONDS).blockingAwait();

        AtomicBoolean doneFirst = new AtomicBoolean();
        AtomicBoolean doneSecond = new AtomicBoolean();
        Single<Integer> result = hubConnection.invoke(Integer.class, "echo", "message");
        Single<String> result2 = hubConnection.invoke(String.class, "echo", "message");
        result.doOnSuccess(value -> doneFirst.set(true)).subscribe();
        result2.doOnSuccess(value -> doneSecond.set(true)).subscribe();
        assertEquals("{\"type\":1,\"invocationId\":\"1\",\"target\":\"echo\",\"arguments\":[\"message\"]}" + RECORD_SEPARATOR,
                TestUtils.byteBufferToString(mockTransport.getSentMessages()[1]));
        assertEquals("{\"type\":1,\"invocationId\":\"2\",\"target\":\"echo\",\"arguments\":[\"message\"]}" + RECORD_SEPARATOR,
                TestUtils.byteBufferToString(mockTransport.getSentMessages()[2]));
        assertFalse(doneFirst.get());
        assertFalse(doneSecond.get());

        mockTransport.receiveMessage("{\"type\":3,\"invocationId\":\"2\",\"result\":\"message\"}" + RECORD_SEPARATOR);
        assertEquals("message", result2.timeout(30, TimeUnit.SECONDS).blockingGet());
        assertFalse(doneFirst.get());
        assertTrue(doneSecond.get());

        mockTransport.receiveMessage("{\"type\":3,\"invocationId\":\"1\",\"result\":42}" + RECORD_SEPARATOR);
        assertEquals(Integer.valueOf(42), result.timeout(30, TimeUnit.SECONDS).blockingGet());
        assertTrue(doneFirst.get());
    }

    @Test
    public void multipleInvokesWaitForOwnCompletionMessageWithMessagePack() {
        MockTransport mockTransport = new MockTransport();
        HubConnection hubConnection = TestUtils.createHubConnection("http://example.com", mockTransport, true);

        hubConnection.start().timeout(30, TimeUnit.SECONDS).blockingAwait();

        AtomicBoolean doneFirst = new AtomicBoolean();
        AtomicBoolean doneSecond = new AtomicBoolean();
        Single<Integer> result = hubConnection.<Integer>invoke(integerType, "echo", "message");
        Single<String> result2 = hubConnection.<String>invoke(stringType, "echo", "message");
        result.doOnSuccess(value -> doneFirst.set(true)).subscribe();
        result2.doOnSuccess(value -> doneSecond.set(true)).subscribe();

        byte[] firstMessageExpectedBytes = new byte[] { 0x14, (byte) 0x96, 0x01, (byte) 0x80, (byte) 0xA1, 0x31, (byte) 0xA4, 0x65, 0x63, 0x68, 0x6F,
            (byte) 0x91, (byte) 0xA7, 0x6D, 0x65, 0x73, 0x73, 0x61, 0x67, 0x65, (byte) 0x90 };
        assertEquals(ByteString.of(firstMessageExpectedBytes), ByteString.of(mockTransport.getSentMessages()[1]));

        byte[] secondMessageExpectedBytes = new byte[] { 0x14, (byte) 0x96, 0x01, (byte) 0x80, (byte) 0xA1, 0x32, (byte) 0xA4, 0x65, 0x63, 0x68, 0x6F,
                (byte) 0x91, (byte) 0xA7, 0x6D, 0x65, 0x73, 0x73, 0x61, 0x67, 0x65, (byte) 0x90 };
        assertEquals(ByteString.of(secondMessageExpectedBytes), ByteString.of(mockTransport.getSentMessages()[2]));
        assertFalse(doneFirst.get());
        assertFalse(doneSecond.get());

        byte[] firstCompletionMessageBytes = new byte[] { 0x0E, (byte) 0x95, 0x03, (byte) 0x80, (byte) 0xA1, 0x32, 0x03, (byte) 0xA7, 0x6D, 0x65, 0x73,
            0x73, 0x61, 0x67, 0x65 };
        mockTransport.receiveMessage(ByteBuffer.wrap(firstCompletionMessageBytes));
        assertEquals("message", result2.timeout(30, TimeUnit.SECONDS).blockingGet());
        assertFalse(doneFirst.get());
        assertTrue(doneSecond.get());

        byte[] secondCompletionMessageBytes = new byte[] { 0x07, (byte) 0x95, 0x03, (byte) 0x80, (byte) 0xA1, 0x31, 0x03, 0x2A };
        mockTransport.receiveMessage(ByteBuffer.wrap(secondCompletionMessageBytes));
        assertEquals(Integer.valueOf(42), result.timeout(30, TimeUnit.SECONDS).blockingGet());
        assertTrue(doneFirst.get());
    }

    @Test
    public void invokeWorksForPrimitiveTypes() {
        MockTransport mockTransport = new MockTransport();
        HubConnection hubConnection = TestUtils.createHubConnection("http://example.com", mockTransport);

        hubConnection.start().timeout(30, TimeUnit.SECONDS).blockingAwait();

        AtomicBoolean done = new AtomicBoolean();
        // int.class is a primitive type and since we use Class.cast to cast an Object to the expected return type
        // which does not work for primitives we have to write special logic for that case.
        Single<Integer> result = hubConnection.invoke(int.class, "echo", "message");
        result.doOnSuccess(value -> done.set(true)).subscribe();
        assertFalse(done.get());

        mockTransport.receiveMessage("{\"type\":3,\"invocationId\":\"1\",\"result\":42}" + RECORD_SEPARATOR);

        assertEquals(Integer.valueOf(42), result.timeout(30, TimeUnit.SECONDS).blockingGet());
        assertTrue(done.get());
    }

    @Test
    public void invokeWorksForPrimitiveTypesWithMessagePack() {
        MockTransport mockTransport = new MockTransport();
        HubConnection hubConnection = TestUtils.createHubConnection("http://example.com", mockTransport, true);

        hubConnection.start().timeout(30, TimeUnit.SECONDS).blockingAwait();

        AtomicBoolean done = new AtomicBoolean();
        // int.class is a primitive type and since we use Class.cast to cast an Object to the expected return type
        // which does not work for primitives we have to write special logic for that case.
        Single<Integer> result = hubConnection.invoke(int.class, "echo", "message");
        result.doOnSuccess(value -> done.set(true)).subscribe();
        assertFalse(done.get());

        mockTransport.receiveMessage(ByteBuffer.wrap(new byte[] { 0x07, (byte) 0x95, 0x03, (byte) 0x80, (byte) 0xA1, 0x31, 0x03, 0x2A }));

        assertEquals(Integer.valueOf(42), result.timeout(30, TimeUnit.SECONDS).blockingGet());
        assertTrue(done.get());
    }

    @Test
    public void completionMessageCanHaveError() {
        MockTransport mockTransport = new MockTransport();
        HubConnection hubConnection = TestUtils.createHubConnection("http://example.com", mockTransport);

        hubConnection.start().timeout(30, TimeUnit.SECONDS).blockingAwait();

        AtomicBoolean done = new AtomicBoolean();
        Single<Integer> result = hubConnection.invoke(int.class, "echo", "message");
        result.doOnSuccess(value -> done.set(true));
        assertFalse(done.get());

        mockTransport.receiveMessage("{\"type\":3,\"invocationId\":\"1\",\"error\":\"There was an error\"}" + RECORD_SEPARATOR);

        String exceptionMessage = null;
        try {
            result.timeout(30, TimeUnit.SECONDS).blockingGet();
            assertFalse(true);
        } catch (HubException ex) {
            exceptionMessage = ex.getMessage();
        }

        assertEquals("There was an error", exceptionMessage);
    }

    @Test
    public void completionMessageCanHaveErrorWithMessagePack() {
        MockTransport mockTransport = new MockTransport();
        HubConnection hubConnection = TestUtils.createHubConnection("http://example.com", mockTransport, true);

        hubConnection.start().timeout(30, TimeUnit.SECONDS).blockingAwait();

        AtomicBoolean done = new AtomicBoolean();
        Single<Integer> result = hubConnection.invoke(int.class, "echo", "message");
        result.doOnSuccess(value -> done.set(true));
        assertFalse(done.get());

        byte[] completionMessageErrorBytes = new byte[] { 0x19, (byte) 0x95, 0x03, (byte) 0x80, (byte) 0xA1, 0x31, 0x01, (byte) 0xB2, 0x54, 0x68, 0x65,
            0x72, 0x65, 0x20, 0x77, 0x61, 0x73, 0x20, 0x61, 0x6E, 0x20, 0x65, 0x72, 0x72, 0x6F, 0x72 };
        mockTransport.receiveMessage(ByteBuffer.wrap(completionMessageErrorBytes));

        String exceptionMessage = null;
        try {
            result.timeout(30, TimeUnit.SECONDS).blockingGet();
            assertFalse(true);
        } catch (HubException ex) {
            exceptionMessage = ex.getMessage();
        }

        assertEquals("There was an error", exceptionMessage);
    }

    @Test
    public void stopCancelsActiveInvokes() {
        MockTransport mockTransport = new MockTransport();
        HubConnection hubConnection = TestUtils.createHubConnection("http://example.com", mockTransport);

        hubConnection.start().timeout(30, TimeUnit.SECONDS).blockingAwait();

        AtomicBoolean done = new AtomicBoolean();
        Single<Integer> result = hubConnection.invoke(int.class, "echo", "message");
        result.doOnSuccess(value -> done.set(true));
        assertFalse(done.get());

        hubConnection.stop();

        RuntimeException hasException = null;
        try {
            result.timeout(30, TimeUnit.SECONDS).blockingGet();
            assertFalse(true);
        } catch (CancellationException ex) {
            hasException = ex;
        }

        assertEquals("Invocation was canceled.", hasException.getMessage());
    }

    @Test
    public void sendWithNoParamsTriggersOnHandler() {
        AtomicReference<Integer> value = new AtomicReference<>(0);
        MockTransport mockTransport = new MockTransport();
        HubConnection hubConnection = TestUtils.createHubConnection("http://example.com", mockTransport);

        hubConnection.on("inc", () ->{
            assertEquals(Integer.valueOf(0), value.get());
            value.getAndUpdate((val) -> val + 1);
        });

        hubConnection.start().timeout(30, TimeUnit.SECONDS).blockingAwait();
        mockTransport.receiveMessage("{\"type\":1,\"target\":\"inc\",\"arguments\":[]}" + RECORD_SEPARATOR);

        // Confirming that our handler was called and that the counter property was incremented.
        assertEquals(Integer.valueOf(1), value.get());
    }

    @Test
    public void sendWithParamTriggersOnHandler() {
        AtomicReference<String> value = new AtomicReference<>();
        MockTransport mockTransport = new MockTransport();
        HubConnection hubConnection = TestUtils.createHubConnection("http://example.com", mockTransport);

        hubConnection.on("inc", (param) ->{
            assertNull(value.get());
            value.set(param);
        }, String.class);

        hubConnection.start().timeout(30, TimeUnit.SECONDS).blockingAwait();
        mockTransport.receiveMessage("{\"type\":1,\"target\":\"inc\",\"arguments\":[\"Hello World\"]}" + RECORD_SEPARATOR);
        hubConnection.send("inc", "Hello World");

        // Confirming that our handler was called and the correct message was passed in.
        assertEquals("Hello World", value.get());
    }

    @Test
    public void sendWithTwoParamsTriggersOnHandler() {
        AtomicReference<String> value1 = new AtomicReference<>();
        AtomicReference<Double> value2 = new AtomicReference<>();

        MockTransport mockTransport = new MockTransport();
        HubConnection hubConnection = TestUtils.createHubConnection("http://example.com", mockTransport);

        hubConnection.on("inc", (param1, param2) ->{
            assertNull(value1.get());
            assertNull((value2.get()));

            value1.set(param1);
            value2.set(param2);
        }, String.class, double.class);

        hubConnection.start().timeout(30, TimeUnit.SECONDS).blockingAwait();
        mockTransport.receiveMessage("{\"type\":1,\"target\":\"inc\",\"arguments\":[\"Hello World\", 12]}" + RECORD_SEPARATOR);
        hubConnection.send("inc", "Hello World", 12);

        // Confirming that our handler was called and the correct message was passed in.
        assertEquals("Hello World", value1.get());
        assertEquals(12d, value2.get().doubleValue());
    }

    @Test
    public void sendWithThreeParamsTriggersOnHandler() {
        AtomicReference<String> value1 = new AtomicReference<>();
        AtomicReference<String> value2 = new AtomicReference<>();
        AtomicReference<String> value3 = new AtomicReference<>();

        MockTransport mockTransport = new MockTransport();
        HubConnection hubConnection = TestUtils.createHubConnection("http://example.com", mockTransport);

        hubConnection.on("inc", (param1, param2, param3) ->{
            assertNull(value1.get());
            assertNull(value2.get());
            assertNull(value3.get());

            value1.set(param1);
            value2.set(param2);
            value3.set(param3);
        }, String.class, String.class, String.class);

        hubConnection.start().timeout(30, TimeUnit.SECONDS).blockingAwait();
        mockTransport.receiveMessage("{\"type\":1,\"target\":\"inc\",\"arguments\":[\"A\", \"B\", \"C\"]}" + RECORD_SEPARATOR);
        hubConnection.send("inc", "A", "B", "C");

        // Confirming that our handler was called and the correct message was passed in.
        assertEquals("A", value1.get());
        assertEquals("B", value2.get());
        assertEquals("C", value3.get());
    }

    @Test
    public void sendWithFourParamsTriggersOnHandler() {
        AtomicReference<String> value1 = new AtomicReference<>();
        AtomicReference<String> value2 = new AtomicReference<>();
        AtomicReference<String> value3 = new AtomicReference<>();
        AtomicReference<String> value4 = new AtomicReference<>();

        MockTransport mockTransport = new MockTransport();
        HubConnection hubConnection = TestUtils.createHubConnection("http://example.com", mockTransport);

        hubConnection.on("inc", (param1, param2, param3, param4) ->{
            assertNull(value1.get());
            assertNull(value2.get());
            assertNull(value3.get());
            assertNull(value4.get());

            value1.set(param1);
            value2.set(param2);
            value3.set(param3);
            value4.set(param4);
        }, String.class, String.class, String.class, String.class);

        hubConnection.start().timeout(30, TimeUnit.SECONDS).blockingAwait();
        mockTransport.receiveMessage("{\"type\":1,\"target\":\"inc\",\"arguments\":[\"A\", \"B\", \"C\", \"D\"]}" + RECORD_SEPARATOR);

        // Confirming that our handler was called and the correct message was passed in.
        assertEquals("A", value1.get());
        assertEquals("B", value2.get());
        assertEquals("C", value3.get());
        assertEquals("D", value4.get());
    }

    @Test
    public void sendWithFiveParamsTriggersOnHandler()  {
        AtomicReference<String> value1 = new AtomicReference<>();
        AtomicReference<String> value2 = new AtomicReference<>();
        AtomicReference<String> value3 = new AtomicReference<>();
        AtomicReference<Boolean> value4 = new AtomicReference<>();
        AtomicReference<Double> value5 = new AtomicReference<>();

        MockTransport mockTransport = new MockTransport();
        HubConnection hubConnection = TestUtils.createHubConnection("http://example.com", mockTransport);

        hubConnection.on("inc", (param1, param2, param3, param4, param5) ->{
            assertNull(value1.get());
            assertNull(value2.get());
            assertNull(value3.get());
            assertNull(value4.get());
            assertNull(value5.get());

            value1.set(param1);
            value2.set(param2);
            value3.set(param3);
            value4.set(param4);
            value5.set(param5);
        }, String.class, String.class, String.class, boolean.class, double.class);

        hubConnection.start().timeout(30, TimeUnit.SECONDS).blockingAwait();
        mockTransport.receiveMessage("{\"type\":1,\"target\":\"inc\",\"arguments\":[\"A\", \"B\", \"C\",true,12 ]}" + RECORD_SEPARATOR);

        // Confirming that our handler was called and the correct message was passed in.
        assertEquals("A", value1.get());
        assertEquals("B", value2.get());
        assertEquals("C", value3.get());
        assertTrue(value4.get().booleanValue());
        assertEquals(12d, value5.get().doubleValue());
    }

    @Test
    public void sendWithSixParamsTriggersOnHandler()  {
        AtomicReference<String> value1 = new AtomicReference<>();
        AtomicReference<String> value2 = new AtomicReference<>();
        AtomicReference<String> value3 = new AtomicReference<>();
        AtomicReference<Boolean> value4 = new AtomicReference<>();
        AtomicReference<Double> value5 = new AtomicReference<>();
        AtomicReference<String> value6 = new AtomicReference<>();

        MockTransport mockTransport = new MockTransport();
        HubConnection hubConnection = TestUtils.createHubConnection("http://example.com", mockTransport);

        hubConnection.on("inc", (param1, param2, param3, param4, param5, param6) -> {
            assertNull(value1.get());
            assertNull(value2.get());
            assertNull(value3.get());
            assertNull(value4.get());
            assertNull(value5.get());
            assertNull(value6.get());

            value1.set(param1);
            value2.set(param2);
            value3.set(param3);
            value4.set(param4);
            value5.set(param5);
            value6.set(param6);
        }, String.class, String.class, String.class, boolean.class, double.class, String.class);

        hubConnection.start().timeout(30, TimeUnit.SECONDS).blockingAwait();
        mockTransport.receiveMessage("{\"type\":1,\"target\":\"inc\",\"arguments\":[\"A\", \"B\", \"C\",true,12,\"D\"]}" + RECORD_SEPARATOR);

        // Confirming that our handler was called and the correct message was passed in.
        assertEquals("A", value1.get());
        assertEquals("B", value2.get());
        assertEquals("C", value3.get());
        assertTrue(value4.get().booleanValue());
        assertEquals(12d, value5.get().doubleValue());
        assertEquals("D", value6.get());
    }

    @Test
    public void sendWithSevenParamsTriggersOnHandler()  {
        AtomicReference<String> value1 = new AtomicReference<>();
        AtomicReference<String> value2 = new AtomicReference<>();
        AtomicReference<String> value3 = new AtomicReference<>();
        AtomicReference<Boolean> value4 = new AtomicReference<>();
        AtomicReference<Double> value5 = new AtomicReference<>();
        AtomicReference<String> value6 = new AtomicReference<>();
        AtomicReference<String> value7 = new AtomicReference<>();

        MockTransport mockTransport = new MockTransport();
        HubConnection hubConnection = TestUtils.createHubConnection("http://example.com", mockTransport);

        hubConnection.on("inc", (param1, param2, param3, param4, param5, param6, param7) -> {
            assertNull(value1.get());
            assertNull(value2.get());
            assertNull(value3.get());
            assertNull(value4.get());
            assertNull(value5.get());
            assertNull(value6.get());
            assertNull(value7.get());

            value1.set(param1);
            value2.set(param2);
            value3.set(param3);
            value4.set(param4);
            value5.set(param5);
            value6.set(param6);
            value7.set(param7);
        }, String.class, String.class, String.class, boolean.class, double.class, String.class, String.class);

        hubConnection.start().timeout(30, TimeUnit.SECONDS).blockingAwait();
        mockTransport.receiveMessage("{\"type\":1,\"target\":\"inc\",\"arguments\":[\"A\", \"B\", \"C\",true,12,\"D\",\"E\"]}" + RECORD_SEPARATOR);

        // Confirming that our handler was called and the correct message was passed in.
        assertEquals("A", value1.get());
        assertEquals("B", value2.get());
        assertEquals("C", value3.get());
        assertTrue(value4.get().booleanValue());
        assertEquals(12d, value5.get().doubleValue());
        assertEquals("D", value6.get());
        assertEquals("E", value7.get());
    }

    @Test
    public void sendWithEightParamsTriggersOnHandler()  {
        AtomicReference<String> value1 = new AtomicReference<>();
        AtomicReference<String> value2 = new AtomicReference<>();
        AtomicReference<String> value3 = new AtomicReference<>();
        AtomicReference<Boolean> value4 = new AtomicReference<>();
        AtomicReference<Double> value5 = new AtomicReference<>();
        AtomicReference<String> value6 = new AtomicReference<>();
        AtomicReference<String> value7 = new AtomicReference<>();
        AtomicReference<String> value8 = new AtomicReference<>();

        MockTransport mockTransport = new MockTransport();
        HubConnection hubConnection = TestUtils.createHubConnection("http://example.com", mockTransport);

        hubConnection.on("inc", (param1, param2, param3, param4, param5, param6, param7, param8) -> {
            assertNull(value1.get());
            assertNull(value2.get());
            assertNull(value3.get());
            assertNull(value4.get());
            assertNull(value5.get());
            assertNull(value6.get());
            assertNull(value7.get());
            assertNull(value8.get());

            value1.set(param1);
            value2.set(param2);
            value3.set(param3);
            value4.set(param4);
            value5.set(param5);
            value6.set(param6);
            value7.set(param7);
            value8.set(param8);
        }, String.class, String.class, String.class, boolean.class, double.class, String.class, String.class, String.class);

        hubConnection.start().timeout(30, TimeUnit.SECONDS).blockingAwait();
        mockTransport.receiveMessage("{\"type\":1,\"target\":\"inc\",\"arguments\":[\"A\", \"B\", \"C\",true,12,\"D\",\"E\",\"F\"]}" + RECORD_SEPARATOR);
        // Confirming that our handler was called and the correct message was passed in.
        assertEquals("A", value1.get());
        assertEquals("B", value2.get());
        assertEquals("C", value3.get());
        assertTrue(value4.get().booleanValue());
        assertEquals(12d, value5.get().doubleValue());
        assertEquals("D", value6.get());
        assertEquals("E", value7.get());
        assertEquals("F", value8.get());
    }

    @Test
    public void sendWithNoParamsTriggersOnHandlerWithMessagePack() {
        AtomicReference<Integer> value = new AtomicReference<>(0);
        MockTransport mockTransport = new MockTransport();
        HubConnection hubConnection = TestUtils.createHubConnection("http://example.com", mockTransport, true);

        hubConnection.on("inc", () ->{
            assertEquals(Integer.valueOf(0), value.get());
            value.getAndUpdate((val) -> val + 1);
        });

        hubConnection.start().timeout(30, TimeUnit.SECONDS).blockingAwait();
        byte[] messageBytes = new byte[] { 0x0A, (byte) 0x96, 0x01, (byte) 0x80, (byte) 0xC0, (byte) 0xA3, 0x69, 0x6E, 0x63, (byte) 0x90, (byte) 0x90 };
        mockTransport.receiveMessage(ByteBuffer.wrap(messageBytes));

        // Confirming that our handler was called and that the counter property was incremented.
        assertEquals(Integer.valueOf(1), value.get());
    }

    @Test
    public void sendWithParamTriggersOnHandlerWithMessagePack() {
        AtomicReference<String> value = new AtomicReference<>();
        MockTransport mockTransport = new MockTransport();
        HubConnection hubConnection = TestUtils.createHubConnection("http://example.com", mockTransport, true);

        hubConnection.<String>on("inc", (param) ->{
            assertNull(value.get());
            value.set(param);
        }, stringType);

        hubConnection.start().timeout(30, TimeUnit.SECONDS).blockingAwait();
        byte[] messageBytes = new byte[] { 0x0C, (byte) 0x96, 0x01, (byte) 0x80, (byte) 0xC0, (byte) 0xA3, 0x69, 0x6E, 0x63, (byte) 0x91, (byte) 0xA1,
            0x41, (byte) 0x90 };
        mockTransport.receiveMessage(ByteBuffer.wrap(messageBytes));
        hubConnection.send("inc", "A");

        // Confirming that our handler was called and the correct message was passed in.
        assertEquals("A", value.get());
    }

    @Test
    public void sendWithTwoParamsTriggersOnHandlerWithMessagePack() {
        AtomicReference<String> value1 = new AtomicReference<>();
        AtomicReference<Double> value2 = new AtomicReference<>();

        MockTransport mockTransport = new MockTransport();
        HubConnection hubConnection = TestUtils.createHubConnection("http://example.com", mockTransport, true);

        hubConnection.<String, Double>on("inc", (param1, param2) ->{
            assertNull(value1.get());
            assertNull((value2.get()));

            value1.set(param1);
            value2.set(param2);
        }, stringType, doubleType);

        hubConnection.start().timeout(30, TimeUnit.SECONDS).blockingAwait();
        byte[] messageBytes = new byte[] { 0x15, (byte) 0x96, 0x01, (byte) 0x80, (byte) 0xC0, (byte) 0xA3, 0x69, 0x6E, 0x63, (byte) 0x92, (byte) 0xA1, 0x41,
            (byte) 0xCB, 0x40, 0x28, 0x00, 0x00, 0x00, 0x00, 0x00, 0x00, (byte) 0x90 };
        mockTransport.receiveMessage(ByteBuffer.wrap(messageBytes));
        hubConnection.send("inc", "A", 12);

        // Confirming that our handler was called and the correct message was passed in.
        assertEquals("A", value1.get());
        assertEquals(Double.valueOf(12), value2.get());
    }

    @Test
    public void sendWithThreeParamsTriggersOnHandlerWithMessagePack() {
        AtomicReference<String> value1 = new AtomicReference<>();
        AtomicReference<String> value2 = new AtomicReference<>();
        AtomicReference<String> value3 = new AtomicReference<>();

        MockTransport mockTransport = new MockTransport();
        HubConnection hubConnection = TestUtils.createHubConnection("http://example.com", mockTransport, true);

        hubConnection.<String, String, String>on("inc", (param1, param2, param3) ->{
            assertNull(value1.get());
            assertNull(value2.get());
            assertNull(value3.get());

            value1.set(param1);
            value2.set(param2);
            value3.set(param3);
        }, stringType, stringType, stringType);

        hubConnection.start().timeout(30, TimeUnit.SECONDS).blockingAwait();
        byte[] messageBytes = new byte[] { 0x10, (byte) 0x96, 0x01, (byte) 0x80, (byte) 0xC0, (byte) 0xA3, 0x69, 0x6E, 0x63, (byte) 0x93, (byte) 0xA1, 0x41,
            (byte) 0xA1, 0x42, (byte) 0xA1, 0x43, (byte) 0x90 };
        mockTransport.receiveMessage(ByteBuffer.wrap(messageBytes));
        hubConnection.send("inc", "A", "B", "C");

        // Confirming that our handler was called and the correct message was passed in.
        assertEquals("A", value1.get());
        assertEquals("B", value2.get());
        assertEquals("C", value3.get());
    }

    @Test
    public void sendWithFourParamsTriggersOnHandlerWithMessagePack() {
        AtomicReference<String> value1 = new AtomicReference<>();
        AtomicReference<String> value2 = new AtomicReference<>();
        AtomicReference<String> value3 = new AtomicReference<>();
        AtomicReference<String> value4 = new AtomicReference<>();

        MockTransport mockTransport = new MockTransport();
        HubConnection hubConnection = TestUtils.createHubConnection("http://example.com", mockTransport, true);

        hubConnection.<String, String, String, String>on("inc", (param1, param2, param3, param4) ->{
            assertNull(value1.get());
            assertNull(value2.get());
            assertNull(value3.get());
            assertNull(value4.get());

            value1.set(param1);
            value2.set(param2);
            value3.set(param3);
            value4.set(param4);
        }, stringType, stringType, stringType, stringType);

        hubConnection.start().timeout(30, TimeUnit.SECONDS).blockingAwait();
        byte[] messageBytes = new byte[] { 0x12, (byte) 0x96, 0x01, (byte) 0x80, (byte) 0xC0, (byte) 0xA3, 0x69, 0x6E, 0x63, (byte) 0x94, (byte) 0xA1, 0x41,
                (byte) 0xA1, 0x42, (byte) 0xA1, 0x43, (byte) 0xA1, 0x44, (byte) 0x90 };
        mockTransport.receiveMessage(ByteBuffer.wrap(messageBytes));

        // Confirming that our handler was called and the correct message was passed in.
        assertEquals("A", value1.get());
        assertEquals("B", value2.get());
        assertEquals("C", value3.get());
        assertEquals("D", value4.get());
    }

    @Test
    public void sendWithFiveParamsTriggersOnHandlerWithMessagePack()  {
        AtomicReference<String> value1 = new AtomicReference<>();
        AtomicReference<String> value2 = new AtomicReference<>();
        AtomicReference<String> value3 = new AtomicReference<>();
        AtomicReference<Boolean> value4 = new AtomicReference<>();
        AtomicReference<Double> value5 = new AtomicReference<>();

        MockTransport mockTransport = new MockTransport();
        HubConnection hubConnection = TestUtils.createHubConnection("http://example.com", mockTransport, true);

        hubConnection.<String, String, String, Boolean, Double>on("inc", (param1, param2, param3, param4, param5) ->{
            assertNull(value1.get());
            assertNull(value2.get());
            assertNull(value3.get());
            assertNull(value4.get());
            assertNull(value5.get());

            value1.set(param1);
            value2.set(param2);
            value3.set(param3);
            value4.set(param4);
            value5.set(param5);
        }, stringType, stringType, stringType, booleanType, doubleType);

        hubConnection.start().timeout(30, TimeUnit.SECONDS).blockingAwait();
        byte[] messageBytes = new byte[] { 0x1A, (byte) 0x96, 0x01, (byte) 0x80, (byte) 0xC0, (byte) 0xA3, 0x69, 0x6E, 0x63, (byte) 0x95, (byte) 0xA1, 0x41,
            (byte) 0xA1, 0x42, (byte) 0xA1, 0x43, (byte) 0xC3, (byte) 0xCB, 0x40, 0x28, 0x00, 0x00, 0x00, 0x00, 0x00, 0x00, (byte) 0x90 };
        mockTransport.receiveMessage(ByteBuffer.wrap(messageBytes));

        // Confirming that our handler was called and the correct message was passed in.
        assertEquals("A", value1.get());
        assertEquals("B", value2.get());
        assertEquals("C", value3.get());
        assertTrue(value4.get());
        assertEquals(Double.valueOf(12), value5.get());
    }

    @Test
    public void sendWithSixParamsTriggersOnHandlerWithMessagePack()  {
        AtomicReference<String> value1 = new AtomicReference<>();
        AtomicReference<String> value2 = new AtomicReference<>();
        AtomicReference<String> value3 = new AtomicReference<>();
        AtomicReference<Boolean> value4 = new AtomicReference<>();
        AtomicReference<Double> value5 = new AtomicReference<>();
        AtomicReference<String> value6 = new AtomicReference<>();

        MockTransport mockTransport = new MockTransport();
        HubConnection hubConnection = TestUtils.createHubConnection("http://example.com", mockTransport, true);

        hubConnection.<String, String, String, Boolean, Double, String>on("inc", (param1, param2, param3, param4, param5, param6) -> {
            assertNull(value1.get());
            assertNull(value2.get());
            assertNull(value3.get());
            assertNull(value4.get());
            assertNull(value5.get());
            assertNull(value6.get());

            value1.set(param1);
            value2.set(param2);
            value3.set(param3);
            value4.set(param4);
            value5.set(param5);
            value6.set(param6);
        }, stringType, stringType, stringType, booleanType, doubleType, stringType);

        hubConnection.start().timeout(30, TimeUnit.SECONDS).blockingAwait();
        byte[] messageBytes = new byte[] { 0x1C, (byte) 0x96, 0x01, (byte) 0x80, (byte) 0xC0, (byte) 0xA3, 0x69, 0x6E, 0x63, (byte) 0x96, (byte) 0xA1, 0x41,
            (byte) 0xA1, 0x42, (byte) 0xA1, 0x43, (byte) 0xC3, (byte) 0xCB, 0x40, 0x28, 0x00, 0x00, 0x00, 0x00, 0x00, 0x00, (byte) 0xA1, 0x44, (byte) 0x90 };
        mockTransport.receiveMessage(ByteBuffer.wrap(messageBytes));

        // Confirming that our handler was called and the correct message was passed in.
        assertEquals("A", value1.get());
        assertEquals("B", value2.get());
        assertEquals("C", value3.get());
        assertTrue(value4.get());
        assertEquals(Double.valueOf(12), value5.get());
        assertEquals("D", value6.get());
    }

    @Test
    public void sendWithSevenParamsTriggersOnHandlerWithMessagePack()  {
        AtomicReference<String> value1 = new AtomicReference<>();
        AtomicReference<String> value2 = new AtomicReference<>();
        AtomicReference<String> value3 = new AtomicReference<>();
        AtomicReference<Boolean> value4 = new AtomicReference<>();
        AtomicReference<Double> value5 = new AtomicReference<>();
        AtomicReference<String> value6 = new AtomicReference<>();
        AtomicReference<String> value7 = new AtomicReference<>();

        MockTransport mockTransport = new MockTransport();
        HubConnection hubConnection = TestUtils.createHubConnection("http://example.com", mockTransport, true);

        hubConnection.<String, String, String, Boolean, Double, String, String>on("inc", (param1, param2, param3, param4, param5, param6, param7) -> {
            assertNull(value1.get());
            assertNull(value2.get());
            assertNull(value3.get());
            assertNull(value4.get());
            assertNull(value5.get());
            assertNull(value6.get());
            assertNull(value7.get());

            value1.set(param1);
            value2.set(param2);
            value3.set(param3);
            value4.set(param4);
            value5.set(param5);
            value6.set(param6);
            value7.set(param7);
        }, stringType, stringType, stringType, booleanType, doubleType, stringType, stringType);

        hubConnection.start().timeout(30, TimeUnit.SECONDS).blockingAwait();
        byte[] messageBytes = new byte[] { 0x1E, (byte) 0x96, 0x01, (byte) 0x80, (byte) 0xC0, (byte) 0xA3, 0x69, 0x6E, 0x63, (byte) 0x97, (byte) 0xA1, 0x41,
            (byte) 0xA1, 0x42, (byte) 0xA1, 0x43, (byte) 0xC3, (byte) 0xCB, 0x40, 0x28, 0x00, 0x00, 0x00, 0x00, 0x00, 0x00, (byte) 0xA1, 0x44, (byte) 0xA1,
            0x45, (byte) 0x90 };
        mockTransport.receiveMessage(ByteBuffer.wrap(messageBytes));

        // Confirming that our handler was called and the correct message was passed in.
        assertEquals("A", value1.get());
        assertEquals("B", value2.get());
        assertEquals("C", value3.get());
        assertTrue(value4.get());
        assertEquals(Double.valueOf(12), value5.get());
        assertEquals("D", value6.get());
        assertEquals("E", value7.get());
    }

    @Test
    public void sendWithEightParamsTriggersOnHandlerWithMessagePack()  {
        AtomicReference<String> value1 = new AtomicReference<>();
        AtomicReference<String> value2 = new AtomicReference<>();
        AtomicReference<String> value3 = new AtomicReference<>();
        AtomicReference<Boolean> value4 = new AtomicReference<>();
        AtomicReference<Double> value5 = new AtomicReference<>();
        AtomicReference<String> value6 = new AtomicReference<>();
        AtomicReference<String> value7 = new AtomicReference<>();
        AtomicReference<String> value8 = new AtomicReference<>();

        MockTransport mockTransport = new MockTransport();
        HubConnection hubConnection = TestUtils.createHubConnection("http://example.com", mockTransport, true);

        hubConnection.<String, String, String, Boolean, Double, String, String, String>on("inc", (param1, param2, param3, param4, param5, param6, param7, param8) -> {
            assertNull(value1.get());
            assertNull(value2.get());
            assertNull(value3.get());
            assertNull(value4.get());
            assertNull(value5.get());
            assertNull(value6.get());
            assertNull(value7.get());
            assertNull(value8.get());

            value1.set(param1);
            value2.set(param2);
            value3.set(param3);
            value4.set(param4);
            value5.set(param5);
            value6.set(param6);
            value7.set(param7);
            value8.set(param8);
        }, stringType, stringType, stringType, booleanType, doubleType, stringType, stringType, stringType);

        hubConnection.start().timeout(30, TimeUnit.SECONDS).blockingAwait();
        byte[] messageBytes = new byte[] { 0x20, (byte) 0x96, 0x01, (byte) 0x80, (byte) 0xC0, (byte) 0xA3, 0x69, 0x6E, 0x63, (byte) 0x98, (byte) 0xA1, 0x41,
            (byte) 0xA1, 0x42, (byte) 0xA1, 0x43, (byte) 0xC3, (byte) 0xCB, 0x40, 0x28, 0x00, 0x00, 0x00, 0x00, 0x00, 0x00, (byte) 0xA1, 0x44, (byte) 0xA1,
            0x45, (byte) 0xA1, 0x46, (byte) 0x90 };
        mockTransport.receiveMessage(ByteBuffer.wrap(messageBytes));
        // Confirming that our handler was called and the correct message was passed in.
        assertEquals("A", value1.get());
        assertEquals("B", value2.get());
        assertEquals("C", value3.get());
        assertTrue(value4.get());
        assertEquals(Double.valueOf(12), value5.get());
        assertEquals("D", value6.get());
        assertEquals("E", value7.get());
        assertEquals("F", value8.get());
    }

    private class Custom {
        public int number;
        public String str;
        public boolean[] bools;
    }

    @Test
    public void sendWithCustomObjectTriggersOnHandler()  {
        AtomicReference<Custom> value1 = new AtomicReference<>();

        MockTransport mockTransport = new MockTransport();
        HubConnection hubConnection = TestUtils.createHubConnection("http://example.com", mockTransport);

        hubConnection.on("inc", (param1) -> {
            assertNull(value1.get());

            value1.set(param1);
        }, Custom.class);

        hubConnection.start().timeout(30, TimeUnit.SECONDS).blockingAwait();
        mockTransport.receiveMessage("{\"type\":1,\"target\":\"inc\",\"arguments\":[{\"number\":1,\"str\":\"A\",\"bools\":[true,false]}]}" + RECORD_SEPARATOR);

        // Confirming that our handler was called and the correct message was passed in.
        Custom custom = value1.get();
        assertEquals(1, custom.number);
        assertEquals("A", custom.str);
        assertEquals(2, custom.bools.length);
        assertEquals(true, custom.bools[0]);
        assertEquals(false, custom.bools[1]);
    }

    @Test
    public void sendWithCustomObjectTriggersOnHandlerWithMessagePack()  {
        AtomicReference<PersonPojo<Short>> value1 = new AtomicReference<>();

        MockTransport mockTransport = new MockTransport();
        HubConnection hubConnection = TestUtils.createHubConnection("http://example.com", mockTransport, true);

        hubConnection.<PersonPojo<Short>>on("inc", (param1) -> {
            assertNull(value1.get());

            value1.set(param1);
        }, (new TypeReference<PersonPojo<Short>>() { }).getType());

        hubConnection.start().timeout(30, TimeUnit.SECONDS).blockingAwait();
        byte[] messageBytes = new byte[] { 0x2F, (byte) 0x96, 0x01, (byte) 0x80, (byte) 0xC0, (byte) 0xA3, 0x69, 0x6E, 0x63, (byte) 0x91, (byte) 0x84,
            (byte) 0xA9, 0x66, 0x69, 0x72, 0x73, 0x74, 0x4E, 0x61, 0x6D, 0x65, (byte) 0xA4, 0x4A, 0x6F, 0x68, 0x6E, (byte) 0xA8, 0x6C, 0x61, 0x73, 0x74,
            0x4E, 0x61, 0x6D, 0x65, (byte) 0xA3, 0x44, 0x6F, 0x65, (byte) 0xA3, 0x61, 0x67, 0x65, 0x1E, (byte) 0xA1, 0x74, 0x05, (byte) 0x90 };
        mockTransport.receiveMessage(ByteBuffer.wrap(messageBytes));

        // Confirming that our handler was called and the correct message was passed in.
        PersonPojo<Short> person = value1.get();
        assertEquals("John", person.getFirstName());
        assertEquals("Doe", person.getLastName());
        assertEquals(30, person.getAge());
        assertEquals((short) 5, (short) person.getT());
    }

    @Test
    public void throwFromOnHandlerRunsAllHandlers() {
        AtomicReference<String> value1 = new AtomicReference<>();
        AtomicReference<String> value2 = new AtomicReference<>();

        try (TestLogger logger = new TestLogger()) {
            MockTransport mockTransport = new MockTransport();
            HubConnection hubConnection = TestUtils.createHubConnection("http://example.com", mockTransport);

            hubConnection.on("inc", (param1) -> {
                value1.set(param1);
                throw new RuntimeException("throw from on handler");
            }, String.class);
            hubConnection.on("inc", (param1) -> {
                value2.set(param1);
            }, String.class);

            hubConnection.start().timeout(30, TimeUnit.SECONDS).blockingAwait();
            mockTransport.receiveMessage("{\"type\":1,\"target\":\"inc\",\"arguments\":[\"Hello World\"]}" + RECORD_SEPARATOR);

            // Confirming that our handler was called and the correct message was passed in.
            assertEquals("Hello World", value1.get());
            assertEquals("Hello World", value2.get());

            hubConnection.stop().timeout(30, TimeUnit.SECONDS).blockingAwait();

            ILoggingEvent log = logger.assertLog("Invoking client side method 'inc' failed:");
            assertEquals("throw from on handler", log.getThrowableProxy().getMessage());
        }
    }

    @Test
    public void receiveHandshakeResponseAndMessage() {
        AtomicReference<Double> value = new AtomicReference<Double>(0.0);
        MockTransport mockTransport = new MockTransport(false);
        HubConnection hubConnection = TestUtils.createHubConnection("http://example.com", mockTransport);

        hubConnection.on("inc", () -> {
            assertEquals(Double.valueOf(0), value.get());
            value.getAndUpdate((val) -> val + 1);
        });

        SingleSubject<ByteBuffer> handshakeMessageTask = mockTransport.getNextSentMessage();
        // On start we're going to receive the handshake response and also an invocation in the same payload.
        hubConnection.start();
        ByteBuffer sentMessage = handshakeMessageTask.timeout(30, TimeUnit.SECONDS).blockingGet();
        String expectedSentMessage  = "{\"protocol\":\"json\",\"version\":1}" + RECORD_SEPARATOR;
        assertEquals(expectedSentMessage, TestUtils.byteBufferToString(mockTransport.getSentMessages()[0]));

        mockTransport.receiveMessage("{}" + RECORD_SEPARATOR + "{\"type\":1,\"target\":\"inc\",\"arguments\":[]}" + RECORD_SEPARATOR);

        // Confirming that our handler was called and that the counter property was incremented.
        assertEquals(Double.valueOf(1), value.get());
    }

    @Test
    public void onClosedCallbackRunsWhenStopIsCalled()  {
        AtomicReference<String> value1 = new AtomicReference<>();
        HubConnection hubConnection = TestUtils.createHubConnection("http://example.com");
        hubConnection.start().timeout(30, TimeUnit.SECONDS).blockingAwait();
        hubConnection.onClosed((ex) -> {
            assertNull(value1.get());
            value1.set("Closed callback ran.");
        });
        hubConnection.stop();

        assertEquals(HubConnectionState.DISCONNECTED, hubConnection.getConnectionState());
        assertEquals(value1.get(), "Closed callback ran.");
    }

    @Test
    public void multipleOnClosedCallbacksRunWhenStopIsCalled()  {
        AtomicReference<String> value1 = new AtomicReference<>();
        AtomicReference<String> value2 = new AtomicReference<>();
        HubConnection hubConnection = TestUtils.createHubConnection("http://example.com");
        hubConnection.start().timeout(30, TimeUnit.SECONDS).blockingAwait();

        hubConnection.onClosed((ex) -> {
            assertNull(value1.get());
            value1.set("Closed callback ran.");
        });

        hubConnection.onClosed((ex) -> {
            assertNull(value2.get());
            value2.set("The second onClosed callback ran");
        });

        assertNull(value1.get());
        assertNull(value2.get());
        hubConnection.stop();

        assertEquals(HubConnectionState.DISCONNECTED, hubConnection.getConnectionState());
        assertEquals("Closed callback ran.",value1.get());
        assertEquals("The second onClosed callback ran", value2.get());
    }

    @Test
    public void hubConnectionClosesAndRunsOnClosedCallbackAfterCloseMessageWithError()  {
        MockTransport mockTransport = new MockTransport();
        HubConnection hubConnection = TestUtils.createHubConnection("http://example.com", mockTransport);
        hubConnection.onClosed((ex) -> {
            assertEquals(ex.getMessage(), "There was an error");
        });
        hubConnection.start().timeout(30, TimeUnit.SECONDS).blockingAwait();

        assertEquals(HubConnectionState.CONNECTED, hubConnection.getConnectionState());

        mockTransport.receiveMessage("{\"type\":7,\"error\": \"There was an error\"}" + RECORD_SEPARATOR);

        assertEquals(HubConnectionState.DISCONNECTED, hubConnection.getConnectionState());
    }

    @Test
    public void callingStartOnStartedHubConnectionNoops()  {
        HubConnection hubConnection = TestUtils.createHubConnection("http://example.com");
        hubConnection.start().timeout(30, TimeUnit.SECONDS).blockingAwait();
        assertEquals(HubConnectionState.CONNECTED, hubConnection.getConnectionState());

        hubConnection.start().timeout(30, TimeUnit.SECONDS).blockingAwait();
        assertEquals(HubConnectionState.CONNECTED, hubConnection.getConnectionState());

        hubConnection.stop().timeout(30, TimeUnit.SECONDS).blockingAwait();
        assertEquals(HubConnectionState.DISCONNECTED, hubConnection.getConnectionState());
    }

    @Test
    public void callingStartOnStartingHubConnectionWaitsForOriginalStart()  {
        CompletableSubject startedAccessToken = CompletableSubject.create();
        CompletableSubject continueAccessToken = CompletableSubject.create();
        HubConnection hubConnection = HubConnectionBuilder.create("http://example.com")
                .withTransportImplementation(new MockTransport(true))
                .withHttpClient(new TestHttpClient())
                .withAccessTokenProvider(Single.defer(() -> {
                    startedAccessToken.onComplete();
                    continueAccessToken.timeout(30, TimeUnit.SECONDS).blockingAwait();
                    return Single.just("test");
                }).subscribeOn(Schedulers.newThread()))
                .shouldSkipNegotiate(true)
                .build();
        Completable start = hubConnection.start();
        startedAccessToken.timeout(30, TimeUnit.SECONDS).blockingAwait();
        assertEquals(HubConnectionState.CONNECTING, hubConnection.getConnectionState());

        Completable start2 = hubConnection.start();
        continueAccessToken.onComplete();
        start.timeout(30, TimeUnit.SECONDS).blockingAwait();
        start2.timeout(30, TimeUnit.SECONDS).blockingAwait();
        assertEquals(HubConnectionState.CONNECTED, hubConnection.getConnectionState());

        hubConnection.stop().timeout(30, TimeUnit.SECONDS).blockingAwait();
        assertEquals(HubConnectionState.DISCONNECTED, hubConnection.getConnectionState());
    }

    @Test
    public void cannotSendBeforeStart()  {
        HubConnection hubConnection = TestUtils.createHubConnection("http://example.com");
        assertEquals(HubConnectionState.DISCONNECTED, hubConnection.getConnectionState());

        Throwable exception = assertThrows(RuntimeException.class, () -> hubConnection.send("inc"));
        assertEquals("The 'send' method cannot be called if the connection is not active.", exception.getMessage());
    }

    @Test
    public void cannotInvokeBeforeStart()  {
        HubConnection hubConnection = TestUtils.createHubConnection("http://example.com");
        assertEquals(HubConnectionState.DISCONNECTED, hubConnection.getConnectionState());

        Throwable exception = assertThrows(RuntimeException.class, () -> hubConnection.invoke(String.class, "inc", "arg1"));
        assertEquals("The 'invoke' method cannot be called if the connection is not active.", exception.getMessage());
    }

    @Test
    public void cannotStreamBeforeStart()  {
        HubConnection hubConnection = TestUtils.createHubConnection("http://example.com");
        assertEquals(HubConnectionState.DISCONNECTED, hubConnection.getConnectionState());

        Throwable exception = assertThrows(RuntimeException.class, () -> hubConnection.stream(String.class, "inc", "arg1"));
        assertEquals("The 'stream' method cannot be called if the connection is not active.", exception.getMessage());
    }

    @Test
    public void doesNotErrorWhenReceivingInvokeWithIncorrectArgumentLength()  {
        MockTransport mockTransport = new MockTransport();
        HubConnection hubConnection = TestUtils.createHubConnection("http://example.com", mockTransport);
        hubConnection.on("Send", (s) -> {
            assertTrue(false);
        }, String.class);

        hubConnection.start().timeout(30, TimeUnit.SECONDS).blockingAwait();

        mockTransport.receiveMessage("{\"type\":1,\"target\":\"Send\",\"arguments\":[]}" + RECORD_SEPARATOR);
        hubConnection.stop();
    }

    @Test
    public void negotiateSentOnStart() {
        TestHttpClient client = new TestHttpClient()
        .on("POST", (req) -> Single.just(new HttpResponse(404, "", TestUtils.emptyByteBuffer)));

        HubConnection hubConnection = HubConnectionBuilder
                .create("http://example.com")
                .withHttpClient(client)
                .build();

        Exception exception = assertThrows(RuntimeException.class, () -> hubConnection.start().timeout(30, TimeUnit.SECONDS).blockingAwait());
        assertEquals("Unexpected status code returned from negotiate: 404 .", exception.getMessage());

        List<HttpRequest> sentRequests = client.getSentRequests();
        assertEquals(1, sentRequests.size());
        assertEquals("http://example.com/negotiate?negotiateVersion=1", sentRequests.get(0).getUrl());
    }

    @Test
    public void negotiateThatRedirectsForeverFailsAfter100Tries() {
        TestHttpClient client = new TestHttpClient().on("POST", "http://example.com/negotiate?negotiateVersion=1",
                (req) -> Single.just(new HttpResponse(200, "", TestUtils.stringToByteBuffer("{\"url\":\"http://example.com\"}"))));

        HubConnection hubConnection = HubConnectionBuilder
            .create("http://example.com")
            .withHttpClient(client)
            .build();

        RuntimeException exception = assertThrows(RuntimeException.class,
            () -> hubConnection.start().timeout(30, TimeUnit.SECONDS).blockingAwait());
        assertEquals("Negotiate redirection limit exceeded.", exception.getMessage());
    }

    @Test
    public void noConnectionIdWhenSkippingNegotiate() {
        MockTransport transport = new MockTransport();
        HubConnection hubConnection = HubConnectionBuilder
                .create("http://example.com")
                .withTransportImplementation(transport)
                .shouldSkipNegotiate(true)
                .build();

        assertNull(hubConnection.getConnectionId());
        hubConnection.start().timeout(30, TimeUnit.SECONDS).blockingAwait();
        assertEquals(HubConnectionState.CONNECTED, hubConnection.getConnectionState());
        assertNull(hubConnection.getConnectionId());
        hubConnection.stop().timeout(30, TimeUnit.SECONDS).blockingAwait();
        assertEquals(HubConnectionState.DISCONNECTED, hubConnection.getConnectionState());
        assertNull(hubConnection.getConnectionId());
    }

    @Test
    public void SkippingNegotiateDoesNotNegotiate() {
        try (TestLogger logger = new TestLogger(WebSocketTransport.class.getName())) {
            AtomicBoolean negotiateCalled = new AtomicBoolean(false);
            TestHttpClient client = new TestHttpClient().on("POST", "http://example.com/negotiate?negotiateVersion=1",
                    (req) -> {
                        negotiateCalled.set(true);
                        return Single.just(new HttpResponse(200, "",
                            TestUtils.stringToByteBuffer("{\"connectionId\":\"bVOiRPG8-6YiJ6d7ZcTOVQ\",\""
                                    + "availableTransports\":[{\"transport\":\"WebSockets\",\"transferFormats\":[\"Text\",\"Binary\"]}]}")));
                    });

            HubConnection hubConnection = HubConnectionBuilder
                    .create("http://example")
                    .withTransport(TransportEnum.WEBSOCKETS)
                    .shouldSkipNegotiate(true)
                    .withHttpClient(client)
                    .build();

            try {
                hubConnection.start().timeout(30, TimeUnit.SECONDS).blockingAwait();
            } catch (Exception e) {
                assertEquals("WebSockets isn't supported in testing currently.", e.getMessage());
            }
            assertEquals(HubConnectionState.DISCONNECTED, hubConnection.getConnectionState());
            assertFalse(negotiateCalled.get());

            logger.assertLog("Starting Websocket connection.");
        }
    }

    @Test
<<<<<<< HEAD
=======
    public void ThrowsIfSkipNegotiationSetAndTransportIsNotWebSockets() {
        AtomicBoolean negotiateCalled = new AtomicBoolean(false);
        TestHttpClient client = new TestHttpClient().on("POST", "http://example.com/negotiate?negotiateVersion=1",
                (req) -> {
                    negotiateCalled.set(true);
                    return Single.just(new HttpResponse(200, "",
                        TestUtils.stringToByteBuffer("{\"connectionId\":\"bVOiRPG8-6YiJ6d7ZcTOVQ\",\""
                                + "availableTransports\":[{\"transport\":\"WebSockets\",\"transferFormats\":[\"Text\",\"Binary\"]}]}")));
                });

        HubConnection hubConnection = HubConnectionBuilder
                .create("http://example")
                .shouldSkipNegotiate(true)
                .withHttpClient(client)
                .build();

        try {
            hubConnection.start().timeout(30, TimeUnit.SECONDS).blockingAwait();
        } catch (Exception e) {
            assertEquals("Negotiation can only be skipped when using the WebSocket transport directly with '.withTransport(TransportEnum.WEBSOCKETS)' on the 'HubConnectionBuilder'.", e.getMessage());
        }
        assertEquals(HubConnectionState.DISCONNECTED, hubConnection.getConnectionState());
        assertFalse(negotiateCalled.get());
    }

    @Test
>>>>>>> 368fa1df
    public void connectionIdIsAvailableAfterStart() {
        TestHttpClient client = new TestHttpClient().on("POST", "http://example.com/negotiate?negotiateVersion=1",
                (req) -> Single.just(new HttpResponse(200, "",
                		TestUtils.stringToByteBuffer("{\"connectionId\":\"bVOiRPG8-6YiJ6d7ZcTOVQ\",\""
                                + "availableTransports\":[{\"transport\":\"WebSockets\",\"transferFormats\":[\"Text\",\"Binary\"]}]}"))));

        MockTransport transport = new MockTransport(true);
        HubConnection hubConnection = HubConnectionBuilder
                .create("http://example.com")
                .withTransportImplementation(transport)
                .withHttpClient(client)
                .build();

        assertEquals(HubConnectionState.DISCONNECTED, hubConnection.getConnectionState());
        assertNull(hubConnection.getConnectionId());
        hubConnection.start().timeout(30, TimeUnit.SECONDS).blockingAwait();
        assertEquals(HubConnectionState.CONNECTED, hubConnection.getConnectionState());
        assertEquals("bVOiRPG8-6YiJ6d7ZcTOVQ", hubConnection.getConnectionId());

        hubConnection.stop().timeout(30, TimeUnit.SECONDS).blockingAwait();
        assertEquals(HubConnectionState.DISCONNECTED, hubConnection.getConnectionState());
        assertNull(hubConnection.getConnectionId());
    }

    @Test
    public void connectionTokenAppearsInQSConnectionIdIsOnConnectionInstance() {
        TestHttpClient client = new TestHttpClient().on("POST", "http://example.com/negotiate?negotiateVersion=1",
                (req) -> Single.just(new HttpResponse(200, "",
                		TestUtils.stringToByteBuffer("{\"connectionId\":\"bVOiRPG8-6YiJ6d7ZcTOVQ\"," +
                                "\"negotiateVersion\": 1," +
                                "\"connectionToken\":\"connection-token-value\"," +
                                "\"availableTransports\":[{\"transport\":\"WebSockets\",\"transferFormats\":[\"Text\",\"Binary\"]}]}"))));

        MockTransport transport = new MockTransport(true);
        HubConnection hubConnection = HubConnectionBuilder
                .create("http://example.com")
                .withTransportImplementation(transport)
                .withHttpClient(client)
                .build();

        assertEquals(HubConnectionState.DISCONNECTED, hubConnection.getConnectionState());
        assertNull(hubConnection.getConnectionId());
        hubConnection.start().timeout(30, TimeUnit.SECONDS).blockingAwait();
        assertEquals(HubConnectionState.CONNECTED, hubConnection.getConnectionState());
        assertEquals("bVOiRPG8-6YiJ6d7ZcTOVQ", hubConnection.getConnectionId());
        assertEquals("http://example.com?id=connection-token-value", transport.getUrl());
        hubConnection.stop().timeout(30, TimeUnit.SECONDS).blockingAwait();
        assertEquals(HubConnectionState.DISCONNECTED, hubConnection.getConnectionState());
        assertNull(hubConnection.getConnectionId());
    }

    @Test
    public void connectionTokenIsIgnoredIfNegotiateVersionIsNotPresentInNegotiateResponse() {
        TestHttpClient client = new TestHttpClient().on("POST", "http://example.com/negotiate?negotiateVersion=1",
                (req) -> Single.just(new HttpResponse(200, "",
                		TestUtils.stringToByteBuffer("{\"connectionId\":\"bVOiRPG8-6YiJ6d7ZcTOVQ\"," +
                        "\"connectionToken\":\"connection-token-value\"," +
                        "\"availableTransports\":[{\"transport\":\"WebSockets\",\"transferFormats\":[\"Text\",\"Binary\"]}]}"))));

        MockTransport transport = new MockTransport(true);
        HubConnection hubConnection = HubConnectionBuilder
                .create("http://example.com")
                .withTransportImplementation(transport)
                .withHttpClient(client)
                .build();

        assertEquals(HubConnectionState.DISCONNECTED, hubConnection.getConnectionState());
        assertNull(hubConnection.getConnectionId());
        hubConnection.start().timeout(30, TimeUnit.SECONDS).blockingAwait();
        assertEquals(HubConnectionState.CONNECTED, hubConnection.getConnectionState());
        assertEquals("bVOiRPG8-6YiJ6d7ZcTOVQ", hubConnection.getConnectionId());
        assertEquals("http://example.com?id=bVOiRPG8-6YiJ6d7ZcTOVQ", transport.getUrl());
        hubConnection.stop().timeout(30, TimeUnit.SECONDS).blockingAwait();
        assertEquals(HubConnectionState.DISCONNECTED, hubConnection.getConnectionState());
        assertNull(hubConnection.getConnectionId());
    }

    @Test
    public void negotiateVersionIsNotAddedIfAlreadyPresent() {
        TestHttpClient client = new TestHttpClient().on("POST", "http://example.com/negotiate?negotiateVersion=42",
                (req) -> Single.just(new HttpResponse(200, "",
                		TestUtils.stringToByteBuffer("{\"connectionId\":\"bVOiRPG8-6YiJ6d7ZcTOVQ\"," +
                        "\"connectionToken\":\"connection-token-value\"," +
                        "\"availableTransports\":[{\"transport\":\"WebSockets\",\"transferFormats\":[\"Text\",\"Binary\"]}]}"))));

        MockTransport transport = new MockTransport(true);
        HubConnection hubConnection = HubConnectionBuilder
                .create("http://example.com?negotiateVersion=42")
                .withTransportImplementation(transport)
                .withHttpClient(client)
                .build();

        assertEquals(HubConnectionState.DISCONNECTED, hubConnection.getConnectionState());
        assertNull(hubConnection.getConnectionId());
        hubConnection.start().timeout(30, TimeUnit.SECONDS).blockingAwait();
        assertEquals(HubConnectionState.CONNECTED, hubConnection.getConnectionState());
        assertEquals("bVOiRPG8-6YiJ6d7ZcTOVQ", hubConnection.getConnectionId());
        assertEquals("http://example.com?negotiateVersion=42&id=bVOiRPG8-6YiJ6d7ZcTOVQ", transport.getUrl());
        hubConnection.stop().timeout(30, TimeUnit.SECONDS).blockingAwait();
        assertEquals(HubConnectionState.DISCONNECTED, hubConnection.getConnectionState());
        assertNull(hubConnection.getConnectionId());
    }

    @Test
    public void afterSuccessfulNegotiateConnectsWithWebsocketsTransport() {
        TestHttpClient client = new TestHttpClient().on("POST", "http://example.com/negotiate?negotiateVersion=1",
                (req) -> Single.just(new HttpResponse(200, "",
                		TestUtils.stringToByteBuffer("{\"connectionId\":\"bVOiRPG8-6YiJ6d7ZcTOVQ\",\""
                                + "availableTransports\":[{\"transport\":\"WebSockets\",\"transferFormats\":[\"Text\",\"Binary\"]}]}"))));

        MockTransport transport = new MockTransport(true);
        HubConnection hubConnection = HubConnectionBuilder
                .create("http://example.com")
                .withTransportImplementation(transport)
                .withHttpClient(client)
                .build();

        hubConnection.start().timeout(30, TimeUnit.SECONDS).blockingAwait();

        ByteBuffer[] sentMessages = transport.getSentMessages();
        assertEquals(1, sentMessages.length);
        assertEquals("{\"protocol\":\"json\",\"version\":1}" + RECORD_SEPARATOR, TestUtils.byteBufferToString(sentMessages[0]));
    }

    @Test
    public void afterSuccessfulNegotiateConnectsWithLongPollingTransport() {
        TestHttpClient client = new TestHttpClient().on("POST", "http://example.com/negotiate?negotiateVersion=1",
                (req) -> Single.just(new HttpResponse(200, "",
                		TestUtils.stringToByteBuffer("{\"connectionId\":\"bVOiRPG8-6YiJ6d7ZcTOVQ\",\""
                                + "availableTransports\":[{\"transport\":\"LongPolling\",\"transferFormats\":[\"Text\",\"Binary\"]}]}"))));

        MockTransport transport = new MockTransport(true);
        HubConnection hubConnection = HubConnectionBuilder
                .create("http://example.com")
                .withTransportImplementation(transport)
                .withHttpClient(client)
                .build();

        hubConnection.start().timeout(30, TimeUnit.SECONDS).blockingAwait();

        ByteBuffer[] sentMessages = transport.getSentMessages();
        assertEquals(1, sentMessages.length);
        assertEquals("{\"protocol\":\"json\",\"version\":1}" + RECORD_SEPARATOR, TestUtils.byteBufferToString(sentMessages[0]));
    }

    @Test
    public void TransportAllUsesLongPollingWhenServerOnlySupportLongPolling() {
        AtomicInteger requestCount = new AtomicInteger(0);
        CompletableSubject close = CompletableSubject.create();
        TestHttpClient client = new TestHttpClient()
                .on("POST",
                        (req) -> Single.just(new HttpResponse(200, "",
                        		TestUtils.stringToByteBuffer("{\"connectionId\":\"bVOiRPG8-6YiJ6d7ZcTOVQ\",\""
                                        + "availableTransports\":[{\"transport\":\"LongPolling\",\"transferFormats\":[\"Text\",\"Binary\"]}]}"))))
                .on("GET", (req) -> {
                    if (requestCount.get() < 2) {
                        requestCount.incrementAndGet();
                        return Single.just(new HttpResponse(200, "", TestUtils.stringToByteBuffer("{}" + RECORD_SEPARATOR)));
                    }
                    assertTrue(close.blockingAwait(5, TimeUnit.SECONDS));
                    return Single.just(new HttpResponse(204, "", TestUtils.emptyByteBuffer));
                })
                .on("DELETE", (req) -> {
                    close.onComplete();
                    return Single.just(new HttpResponse(200, "", TestUtils.stringToByteBuffer("")));
                });

        HubConnection hubConnection = HubConnectionBuilder
                .create("http://example.com")
                .withTransport(TransportEnum.ALL)
                .withHttpClient(client)
                .build();

        hubConnection.start().timeout(30, TimeUnit.SECONDS).blockingAwait();
        assertTrue(hubConnection.getTransport() instanceof LongPollingTransport);
        hubConnection.stop().timeout(30, TimeUnit.SECONDS).blockingAwait();
    }

    @Test
    public void ClientThatSelectsWebsocketsThrowsWhenWebsocketsAreNotAvailable() {
        TestHttpClient client = new TestHttpClient().on("POST",
                (req) -> Single.just(new HttpResponse(200, "",
                		TestUtils.stringToByteBuffer("{\"connectionId\":\"bVOiRPG8-6YiJ6d7ZcTOVQ\",\""
                                + "availableTransports\":[{\"transport\":\"LongPolling\",\"transferFormats\":[\"Text\",\"Binary\"]}]}"))))
                .on("GET", (req) -> {
                    return Single.just(new HttpResponse(204, "", TestUtils.emptyByteBuffer));
                });

        HubConnection hubConnection = HubConnectionBuilder
                .create("http://example.com")
                .withTransport(TransportEnum.WEBSOCKETS)
                .withHttpClient(client)
                .build();

        RuntimeException exception = assertThrows(RuntimeException.class,
                () -> hubConnection.start().timeout(30, TimeUnit.SECONDS).blockingAwait());

        assertEquals(exception.getMessage(), "There were no compatible transports on the server.");
    }

    @Test
    public void ClientThatSelectsLongPollingThrowsWhenLongPollingIsNotAvailable() {
        TestHttpClient client = new TestHttpClient().on("POST",
                (req) -> Single.just(new HttpResponse(200, "", TestUtils.stringToByteBuffer("{\"connectionId\":\"bVOiRPG8-6YiJ6d7ZcTOVQ\",\""
                        + "availableTransports\":[{\"transport\":\"WebSockets\",\"transferFormats\":[\"Text\",\"Binary\"]}]}"))));

        HubConnection hubConnection = HubConnectionBuilder
                .create("http://example.com")
                .withTransport(TransportEnum.LONG_POLLING)
                .withHttpClient(client)
                .build();

        RuntimeException exception = assertThrows(RuntimeException.class,
                () -> hubConnection.start().timeout(30, TimeUnit.SECONDS).blockingAwait());

        assertEquals(exception.getMessage(), "There were no compatible transports on the server.");
    }

    @Test
    public void ConnectionRestartDoesNotResetUserTransportEnum() {
        AtomicInteger requestCount = new AtomicInteger(0);
        AtomicReference<CompletableSubject> blockGet = new AtomicReference<CompletableSubject>(CompletableSubject.create());
        TestHttpClient client = new TestHttpClient()
            .on("POST", (req) -> {
                return Single.just(new HttpResponse(200, "", TestUtils.stringToByteBuffer("")));
            })
            .on("POST", "http://example.com/negotiate?negotiateVersion=1",
                (req) -> Single.just(new HttpResponse(200, "", TestUtils.stringToByteBuffer("{\"connectionId\":\"bVOiRPG8-6YiJ6d7ZcTOVQ\",\""
                        + "availableTransports\":[{\"transport\":\"WebSockets\",\"transferFormats\":[\"Text\",\"Binary\"]},"
                        + "{\"transport\":\"LongPolling\",\"transferFormats\":[\"Text\",\"Binary\"]}]}"))))
            .on("GET", (req) -> {
                if (requestCount.incrementAndGet() >= 3) {
                    blockGet.get().timeout(30, TimeUnit.SECONDS).blockingAwait();
                }
                return Single.just(new HttpResponse(200, "", TestUtils.stringToByteBuffer("{}" + RECORD_SEPARATOR)));
            })
            .on("DELETE", (req) -> {
                blockGet.get().onComplete();
                return Single.just(new HttpResponse(200, "", TestUtils.stringToByteBuffer("")));
            });

        HubConnection hubConnection = HubConnectionBuilder
                .create("http://example.com")
                .withTransport(TransportEnum.LONG_POLLING)
                .withHttpClient(client)
                .build();

        hubConnection.start().timeout(30, TimeUnit.SECONDS).blockingAwait();
        assertTrue(hubConnection.getTransport() instanceof LongPollingTransport);
        hubConnection.stop().timeout(30, TimeUnit.SECONDS).blockingAwait();

        requestCount.set(0);
        blockGet.set(CompletableSubject.create());
        hubConnection.start().timeout(30, TimeUnit.SECONDS).blockingAwait();
        assertTrue(hubConnection.getTransport() instanceof LongPollingTransport);
        hubConnection.stop().timeout(30, TimeUnit.SECONDS).blockingAwait();
    }

    @Test
    public void LongPollingTransportAccessTokenProviderThrowsOnInitialPoll() {
        TestHttpClient client = new TestHttpClient()
            .on("POST", (req) -> {
                return Single.just(new HttpResponse(200, "", TestUtils.stringToByteBuffer("")));
            })
            .on("POST", "http://example.com/negotiate?negotiateVersion=1",
                (req) -> Single.just(new HttpResponse(200, "",
                        TestUtils.stringToByteBuffer("{\"connectionId\":\"bVOiRPG8-6YiJ6d7ZcTOVQ\",\""
                                + "availableTransports\":[{\"transport\":\"LongPolling\",\"transferFormats\":[\"Text\",\"Binary\"]}]}"))))
            .on("GET", (req) -> {
                return Single.just(new HttpResponse(200, "", TestUtils.stringToByteBuffer("{}" + RECORD_SEPARATOR)));
            });

        AtomicInteger accessTokenCount = new AtomicInteger(0);
        HubConnection hubConnection = HubConnectionBuilder
                .create("http://example.com")
                .withTransport(TransportEnum.LONG_POLLING)
                .withHttpClient(client)
                .withAccessTokenProvider(Single.defer(() -> {
                    if (accessTokenCount.getAndIncrement() < 1) {
                        return Single.just("");
                    }
                    return Single.error(new RuntimeException("Error from accessTokenProvider"));
                }))
                .build();

        try {
            hubConnection.start().timeout(30, TimeUnit.SECONDS).blockingAwait();
            assertTrue(false);
        } catch (RuntimeException ex) {
            assertEquals("Error from accessTokenProvider", ex.getMessage());
        }
    }

    @Test
    public void LongPollingTransportAccessTokenProviderThrowsAfterHandshakeClosesConnection() {
        AtomicInteger requestCount = new AtomicInteger(0);
        CompletableSubject blockGet = CompletableSubject.create();
        TestHttpClient client = new TestHttpClient()
            .on("POST", "http://example.com/negotiate?negotiateVersion=1",
                (req) -> Single.just(new HttpResponse(200, "",
                        TestUtils.stringToByteBuffer("{\"connectionId\":\"bVOiRPG8-6YiJ6d7ZcTOVQ\",\""
                                + "availableTransports\":[{\"transport\":\"LongPolling\",\"transferFormats\":[\"Text\",\"Binary\"]}]}"))))
            .on("GET", (req) -> {
                if (requestCount.getAndIncrement() > 1) {
                    blockGet.blockingAwait();
                }
                return Single.just(new HttpResponse(200, "", TestUtils.stringToByteBuffer("{}" + RECORD_SEPARATOR)));
            })
            .on("POST", "http://example.com?id=bVOiRPG8-6YiJ6d7ZcTOVQ", (req) -> {
                return Single.just(new HttpResponse(200, "", TestUtils.stringToByteBuffer("")));
            });

        AtomicInteger accessTokenCount = new AtomicInteger(0);
        HubConnection hubConnection = HubConnectionBuilder
                .create("http://example.com")
                .withTransport(TransportEnum.LONG_POLLING)
                .withHttpClient(client)
                .withAccessTokenProvider(Single.defer(() -> {
                    if (accessTokenCount.getAndIncrement() < 5) {
                        return Single.just("");
                    }
                    return Single.error(new RuntimeException("Error from accessTokenProvider"));
                }))
                .build();

        CompletableSubject closed = CompletableSubject.create();
        hubConnection.onClosed((e) -> {
            closed.onComplete();
        });

        hubConnection.start().timeout(30, TimeUnit.SECONDS).blockingAwait();
        blockGet.onComplete();

        closed.timeout(30, TimeUnit.SECONDS).blockingAwait();
        assertEquals(HubConnectionState.DISCONNECTED, hubConnection.getConnectionState());
    }

    @Test
    public void LongPollingTransportAccessTokenProviderThrowsDuringStop() {
        AtomicInteger requestCount = new AtomicInteger(0);
        CompletableSubject blockGet = CompletableSubject.create();
        CompletableSubject blockStop = CompletableSubject.create();
        TestHttpClient client = new TestHttpClient()
            .on("POST", "http://example.com/negotiate?negotiateVersion=1",
                (req) -> Single.just(new HttpResponse(200, "",
                        TestUtils.stringToByteBuffer("{\"connectionId\":\"bVOiRPG8-6YiJ6d7ZcTOVQ\",\""
                                + "availableTransports\":[{\"transport\":\"LongPolling\",\"transferFormats\":[\"Text\",\"Binary\"]}]}"))))
            .on("GET", (req) -> {
                if (requestCount.getAndIncrement() > 1) {
                    blockStop.onComplete();
                    blockGet.blockingAwait();
                }
                return Single.just(new HttpResponse(200, "", TestUtils.stringToByteBuffer("{}" + RECORD_SEPARATOR)));
            })
            .on("POST", "http://example.com?id=bVOiRPG8-6YiJ6d7ZcTOVQ", (req) -> {
                return Single.just(new HttpResponse(200, "", TestUtils.stringToByteBuffer("")));
            });

        AtomicInteger accessTokenCount = new AtomicInteger(0);
        HubConnection hubConnection = HubConnectionBuilder
                .create("http://example.com")
                .withTransport(TransportEnum.LONG_POLLING)
                .withHttpClient(client)
                .withAccessTokenProvider(Single.defer(() -> {
                    if (accessTokenCount.getAndIncrement() < 5) {
                        return Single.just("");
                    }
                    return Single.error(new RuntimeException("Error from accessTokenProvider"));
                }))
                .build();

        CompletableSubject closed = CompletableSubject.create();
        hubConnection.onClosed((e) -> {
            closed.onComplete();
        });

        hubConnection.start().timeout(30, TimeUnit.SECONDS).blockingAwait();

        blockStop.timeout(30, TimeUnit.SECONDS).blockingAwait();
        try {
            hubConnection.stop().timeout(30, TimeUnit.SECONDS).blockingAwait();
            assertTrue(false);
        } catch (Exception ex) {
            assertEquals("Error from accessTokenProvider", ex.getMessage());
        }
        blockGet.onComplete();
        closed.timeout(30, TimeUnit.SECONDS).blockingAwait();
        assertEquals(HubConnectionState.DISCONNECTED, hubConnection.getConnectionState());
    }

    @Test
    public void stopWithoutObservingWithLongPollingTransportStops() {
        AtomicInteger requestCount = new AtomicInteger(0);
        CompletableSubject blockGet = CompletableSubject.create();
        TestHttpClient client = new TestHttpClient()
            .on("POST", "http://example.com/negotiate?negotiateVersion=1",
                (req) -> Single.just(new HttpResponse(200, "",
                        TestUtils.stringToByteBuffer("{\"connectionId\":\"bVOiRPG8-6YiJ6d7ZcTOVQ\",\""
                                + "availableTransports\":[{\"transport\":\"LongPolling\",\"transferFormats\":[\"Text\",\"Binary\"]}]}"))))
            .on("GET", (req) -> {
                if (requestCount.getAndIncrement() > 1) {
                    blockGet.blockingAwait();
                }
                return Single.just(new HttpResponse(200, "", TestUtils.stringToByteBuffer("{}" + RECORD_SEPARATOR)));
            })
            .on("POST", "http://example.com?id=bVOiRPG8-6YiJ6d7ZcTOVQ", (req) -> {
                return Single.just(new HttpResponse(200, "", TestUtils.stringToByteBuffer("")));
            });

        HubConnection hubConnection = HubConnectionBuilder
                .create("http://example.com")
                .withTransport(TransportEnum.LONG_POLLING)
                .withHttpClient(client)
                .build();

        CompletableSubject closed = CompletableSubject.create();
        hubConnection.onClosed((e) -> {
            closed.onComplete();
        });

        hubConnection.start().timeout(30, TimeUnit.SECONDS).blockingAwait();

        hubConnection.stop();
        closed.timeout(30, TimeUnit.SECONDS).blockingAwait();
        blockGet.onComplete();
        assertEquals(HubConnectionState.DISCONNECTED, hubConnection.getConnectionState());
    }

    @Test
    public void hubConnectionClosesAndRunsOnClosedCallbackAfterCloseMessageWithLongPolling()  {
        AtomicInteger requestCount = new AtomicInteger(0);
        CompletableSubject blockGet = CompletableSubject.create();
        TestHttpClient client = new TestHttpClient()
            .on("POST", "http://example.com/negotiate?negotiateVersion=1",
                (req) -> Single.just(new HttpResponse(200, "",
                        TestUtils.stringToByteBuffer("{\"connectionId\":\"bVOiRPG8-6YiJ6d7ZcTOVQ\",\""
                                + "availableTransports\":[{\"transport\":\"LongPolling\",\"transferFormats\":[\"Text\",\"Binary\"]}]}"))))
            .on("GET", (req) -> {
                if (requestCount.getAndIncrement() > 1) {
                    blockGet.blockingAwait();
                    return Single.just(new HttpResponse(200, "", TestUtils.stringToByteBuffer("{\"type\":7}" + RECORD_SEPARATOR)));
                }
                return Single.just(new HttpResponse(200, "", TestUtils.stringToByteBuffer("{}" + RECORD_SEPARATOR)));
            })
            .on("POST", "http://example.com?id=bVOiRPG8-6YiJ6d7ZcTOVQ", (req) -> {
                return Single.just(new HttpResponse(200, "", TestUtils.stringToByteBuffer("")));
            });

        HubConnection hubConnection = HubConnectionBuilder
            .create("http://example.com")
            .withTransport(TransportEnum.LONG_POLLING)
            .withHttpClient(client)
            .build();

        CompletableSubject closed = CompletableSubject.create();
        hubConnection.onClosed((ex) -> {
            closed.onComplete();
        });
        hubConnection.start().timeout(30, TimeUnit.SECONDS).blockingAwait();

        assertEquals(HubConnectionState.CONNECTED, hubConnection.getConnectionState());
        blockGet.onComplete();

        closed.timeout(30, TimeUnit.SECONDS).blockingAwait();

        assertEquals(HubConnectionState.DISCONNECTED, hubConnection.getConnectionState());
    }

    @Test
    public void receivingServerSentEventsTransportFromNegotiateFails() {
        TestHttpClient client = new TestHttpClient().on("POST", "http://example.com/negotiate?negotiateVersion=1",
                (req) -> Single.just(new HttpResponse(200, "",
                		TestUtils.stringToByteBuffer("{\"connectionId\":\"bVOiRPG8-6YiJ6d7ZcTOVQ\",\""
                                + "availableTransports\":[{\"transport\":\"ServerSentEvents\",\"transferFormats\":[\"Text\"]}]}"))));

        MockTransport transport = new MockTransport(true);
        HubConnection hubConnection = HubConnectionBuilder
                .create("http://example.com")
                .withTransportImplementation(transport)
                .withHttpClient(client)
                .build();

        RuntimeException exception = assertThrows(RuntimeException.class,
                () -> hubConnection.start().timeout(30, TimeUnit.SECONDS).blockingAwait());

        assertEquals(exception.getMessage(), "There were no compatible transports on the server.");
    }

    @Test
    public void negotiateThatReturnsErrorThrowsFromStart() {
        TestHttpClient client = new TestHttpClient().on("POST", "http://example.com/negotiate?negotiateVersion=1",
                (req) -> Single.just(new HttpResponse(200, "", TestUtils.stringToByteBuffer("{\"error\":\"Test error.\"}"))));

        MockTransport transport = new MockTransport(true);
        HubConnection hubConnection = HubConnectionBuilder
                .create("http://example.com")
                .withHttpClient(client)
                .withTransportImplementation(transport)
                .build();

        RuntimeException exception = assertThrows(RuntimeException.class,
            () -> hubConnection.start().timeout(30, TimeUnit.SECONDS).blockingAwait());
        assertEquals("Test error.", exception.getMessage());
    }

    @Test
    public void DetectWhenTryingToConnectToClassicSignalRServer() {
        TestHttpClient client = new TestHttpClient().on("POST", "http://example.com/negotiate?negotiateVersion=1",
                (req) -> Single.just(new HttpResponse(200, "", TestUtils.stringToByteBuffer("{\"Url\":\"/signalr\"," +
                        "\"ConnectionToken\":\"X97dw3uxW4NPPggQsYVcNcyQcuz4w2\"," +
                        "\"ConnectionId\":\"05265228-1e2c-46c5-82a1-6a5bcc3f0143\"," +
                        "\"KeepAliveTimeout\":10.0," +
                        "\"DisconnectTimeout\":5.0," +
                        "\"TryWebSockets\":true," +
                        "\"ProtocolVersion\":\"1.5\"," +
                        "\"TransportConnectTimeout\":30.0," +
                        "\"LongPollDelay\":0.0}"))));

        MockTransport transport = new MockTransport(true);
        HubConnection hubConnection = HubConnectionBuilder
                .create("http://example.com")
                .withHttpClient(client)
                .withTransportImplementation(transport)
                .build();

        RuntimeException exception = assertThrows(RuntimeException.class,
                () -> hubConnection.start().timeout(30, TimeUnit.SECONDS).blockingAwait());
        assertEquals("Detected an ASP.NET SignalR Server. This client only supports connecting to an ASP.NET Core SignalR Server. See https://aka.ms/signalr-core-differences for details.",
                exception.getMessage());
    }

    @Test
    public void negotiateRedirectIsFollowed()  {
        TestHttpClient client = new TestHttpClient().on("POST", "http://example.com/negotiate?negotiateVersion=1",
                (req) -> Single.just(new HttpResponse(200, "", TestUtils.stringToByteBuffer("{\"url\":\"http://testexample.com/\"}"))))
                .on("POST", "http://testexample.com/negotiate?negotiateVersion=1",
                (req) -> Single.just(new HttpResponse(200, "", TestUtils.stringToByteBuffer("{\"connectionId\":\"bVOiRPG8-6YiJ6d7ZcTOVQ\",\""
                + "availableTransports\":[{\"transport\":\"WebSockets\",\"transferFormats\":[\"Text\",\"Binary\"]}]}"))));

        MockTransport transport = new MockTransport(true);
        HubConnection hubConnection = HubConnectionBuilder
                .create("http://example.com")
                .withTransportImplementation(transport)
                .withHttpClient(client)
                .build();

        hubConnection.start().timeout(30, TimeUnit.SECONDS).blockingAwait();
        assertEquals(HubConnectionState.CONNECTED, hubConnection.getConnectionState());
        hubConnection.stop();
    }

    @Test
    public void accessTokenProviderReferenceIsKeptAfterNegotiateRedirect() {
        AtomicReference<String> token = new AtomicReference<>();
        AtomicReference<String> beforeRedirectToken = new AtomicReference<>();

        TestHttpClient client = new TestHttpClient()
                .on("POST", "http://example.com/negotiate?negotiateVersion=1", (req) -> {
                    beforeRedirectToken.set(req.getHeaders().get("Authorization"));
                    return Single.just(new HttpResponse(200, "", TestUtils.stringToByteBuffer("{\"url\":\"http://testexample.com/\",\"accessToken\":\"newToken\"}")));
                })
                .on("POST", "http://testexample.com/negotiate?negotiateVersion=1", (req) -> {
                    token.set(req.getHeaders().get("Authorization"));
                    return Single.just(new HttpResponse(200, "", TestUtils.stringToByteBuffer("{\"connectionId\":\"bVOiRPG8-6YiJ6d7ZcTOVQ\",\""
                            + "availableTransports\":[{\"transport\":\"WebSockets\",\"transferFormats\":[\"Text\",\"Binary\"]}]}")));
                });

        MockTransport transport = new MockTransport(true);
        HubConnection hubConnection = HubConnectionBuilder
                .create("http://example.com")
                .withTransportImplementation(transport)
                .withHttpClient(client)
                .withAccessTokenProvider(Single.just("User Registered Token"))
                .build();

        hubConnection.start().timeout(30, TimeUnit.SECONDS).blockingAwait();
        assertEquals(HubConnectionState.CONNECTED, hubConnection.getConnectionState());
        hubConnection.stop().timeout(30, TimeUnit.SECONDS).blockingAwait();
        assertEquals("Bearer User Registered Token", beforeRedirectToken.get());
        assertEquals("Bearer newToken", token.get());

        // Clear the tokens to see if they get reset to the proper values
        beforeRedirectToken.set("");
        token.set("");

        // Restart the connection to make sure that the original accessTokenProvider that we registered is still registered before the redirect.
        hubConnection.start().timeout(30, TimeUnit.SECONDS).blockingAwait();
        assertEquals(HubConnectionState.CONNECTED, hubConnection.getConnectionState());
        hubConnection.stop();
        assertEquals("Bearer User Registered Token", beforeRedirectToken.get());
        assertEquals("Bearer newToken", token.get());
    }

    @Test
    public void accessTokenProviderIsUsedForNegotiate() {
        AtomicReference<String> token = new AtomicReference<>();
        TestHttpClient client = new TestHttpClient()
                .on("POST", "http://example.com/negotiate?negotiateVersion=1",
                        (req) -> {
                            token.set(req.getHeaders().get("Authorization"));
                            return Single.just(new HttpResponse(200, "", TestUtils.stringToByteBuffer("{\"connectionId\":\"bVOiRPG8-6YiJ6d7ZcTOVQ\",\""
                                + "availableTransports\":[{\"transport\":\"WebSockets\",\"transferFormats\":[\"Text\",\"Binary\"]}]}")));
                        });

        MockTransport transport = new MockTransport(true);
        HubConnection hubConnection = HubConnectionBuilder
                .create("http://example.com")
                .withTransportImplementation(transport)
                .withHttpClient(client)
                .withAccessTokenProvider(Single.just("secretToken"))
                .build();

        hubConnection.start().timeout(30, TimeUnit.SECONDS).blockingAwait();
        assertEquals(HubConnectionState.CONNECTED, hubConnection.getConnectionState());
        hubConnection.stop();
        assertEquals("Bearer secretToken", token.get());
    }

    @Test
    public void AccessTokenProviderCanProvideDifferentValues() {
        AtomicReference<String> token = new AtomicReference<>();
        TestHttpClient client = new TestHttpClient()
                .on("POST", "http://example.com/negotiate?negotiateVersion=1",
                        (req) -> {
                            token.set(req.getHeaders().get("Authorization"));
                            return Single.just(new HttpResponse(200, "", TestUtils.stringToByteBuffer("{\"connectionId\":\"bVOiRPG8-6YiJ6d7ZcTOVQ\",\""
                                + "availableTransports\":[{\"transport\":\"WebSockets\",\"transferFormats\":[\"Text\",\"Binary\"]}]}")));
                        });

        AtomicInteger i = new AtomicInteger(0);
        MockTransport transport = new MockTransport(true);
        HubConnection hubConnection = HubConnectionBuilder
                .create("http://example.com")
                .withTransportImplementation(transport)
                .withHttpClient(client)
                .withAccessTokenProvider(Single.defer(() -> Single.just("secret" + i.getAndIncrement())))
                .build();

        hubConnection.start().timeout(30, TimeUnit.SECONDS).blockingAwait();
        assertEquals(HubConnectionState.CONNECTED, hubConnection.getConnectionState());
        hubConnection.stop().timeout(30, TimeUnit.SECONDS).blockingAwait();
        assertEquals("Bearer secret0", token.get());

        hubConnection.start().timeout(30, TimeUnit.SECONDS).blockingAwait();
        assertEquals(HubConnectionState.CONNECTED, hubConnection.getConnectionState());
        hubConnection.stop().timeout(30, TimeUnit.SECONDS).blockingAwait();
        assertEquals("Bearer secret1", token.get());
    }

    @Test
    public void accessTokenProviderIsOverriddenFromRedirectNegotiate() {
        AtomicReference<String> token = new AtomicReference<>();
        TestHttpClient client = new TestHttpClient()
            .on("POST", "http://example.com/negotiate?negotiateVersion=1", (req) -> Single.just(new HttpResponse(200, "",
            		TestUtils.stringToByteBuffer("{\"url\":\"http://testexample.com/\",\"accessToken\":\"newToken\"}"))))
            .on("POST", "http://testexample.com/negotiate?negotiateVersion=1", (req) -> {
                token.set(req.getHeaders().get("Authorization"));
                return Single.just(new HttpResponse(200, "", TestUtils.stringToByteBuffer("{\"connectionId\":\"bVOiRPG8-6YiJ6d7ZcTOVQ\","
                        + "\"connectionToken\":\"connection-token-value\","
                        + "\"negotiateVersion\":1,"
                        + "\"availableTransports\":[{\"transport\":\"WebSockets\",\"transferFormats\":[\"Text\",\"Binary\"]}]}")));
            });

        MockTransport transport = new MockTransport(true);
        HubConnection hubConnection = HubConnectionBuilder
                .create("http://example.com")
                .withTransportImplementation(transport)
                .withHttpClient(client)
                .withAccessTokenProvider(Single.just("secretToken"))
                .build();

        hubConnection.start().timeout(30, TimeUnit.SECONDS).blockingAwait();
        assertEquals(HubConnectionState.CONNECTED, hubConnection.getConnectionState());
        assertEquals("http://testexample.com/?id=connection-token-value", transport.getUrl());
        hubConnection.stop();
        assertEquals("Bearer newToken", token.get());
    }

    @Test
    public void authorizationHeaderFromNegotiateGetsClearedAfterStopping() {
        AtomicReference<String> token = new AtomicReference<>();
        AtomicReference<String> beforeRedirectToken = new AtomicReference<>();

        TestHttpClient client = new TestHttpClient()
                .on("POST", "http://example.com/negotiate?negotiateVersion=1", (req) -> {
                    beforeRedirectToken.set(req.getHeaders().get("Authorization"));
                    return Single.just(new HttpResponse(200, "", TestUtils.stringToByteBuffer("{\"url\":\"http://testexample.com/\",\"accessToken\":\"newToken\"}")));
                })
                .on("POST", "http://testexample.com/negotiate?negotiateVersion=1", (req) -> {
                    token.set(req.getHeaders().get("Authorization"));
                    return Single.just(new HttpResponse(200, "", TestUtils.stringToByteBuffer("{\"connectionId\":\"bVOiRPG8-6YiJ6d7ZcTOVQ\","
                            + "\"availableTransports\":[{\"transport\":\"WebSockets\",\"transferFormats\":[\"Text\",\"Binary\"]}]}")));
                });

        MockTransport transport = new MockTransport(true);
        HubConnection hubConnection = HubConnectionBuilder
                .create("http://example.com")
                .withTransportImplementation(transport)
                .withHttpClient(client)
                .build();

        hubConnection.start().timeout(30, TimeUnit.SECONDS).blockingAwait();
        assertEquals(HubConnectionState.CONNECTED, hubConnection.getConnectionState());
        hubConnection.stop().timeout(30, TimeUnit.SECONDS).blockingAwait();
        assertEquals("Bearer newToken", token.get());

        // Clear the tokens to see if they get reset to the proper values
        beforeRedirectToken.set("");
        token.set("");

        // Restart the connection to make sure that the original accessTokenProvider that we registered is still registered before the redirect.
        hubConnection.start().timeout(30, TimeUnit.SECONDS).blockingAwait();
        assertEquals(HubConnectionState.CONNECTED, hubConnection.getConnectionState());
        hubConnection.stop();
        assertNull(beforeRedirectToken.get());
        assertEquals("Bearer newToken", token.get());
    }

    @Test
    public void authorizationHeaderFromNegotiateGetsSetToNewValue() {
        AtomicReference<String> token = new AtomicReference<>();
        AtomicReference<String> redirectToken = new AtomicReference<>();
        AtomicInteger redirectCount = new AtomicInteger();

        TestHttpClient client = new TestHttpClient()
                .on("POST", "http://example.com/negotiate?negotiateVersion=1", (req) -> {
                    if (redirectCount.get() == 0) {
                        redirectCount.incrementAndGet();
                        redirectToken.set(req.getHeaders().get("Authorization"));
                        return Single.just(new HttpResponse(200, "", TestUtils.stringToByteBuffer("{\"url\":\"http://testexample.com/\",\"accessToken\":\"firstRedirectToken\"}")));
                    } else {
                        redirectToken.set(req.getHeaders().get("Authorization"));
                        return Single.just(new HttpResponse(200, "", TestUtils.stringToByteBuffer("{\"url\":\"http://testexample.com/\",\"accessToken\":\"secondRedirectToken\"}")));
                    }
                })
                .on("POST", "http://testexample.com/negotiate?negotiateVersion=1", (req) -> {
                    token.set(req.getHeaders().get("Authorization"));
                    return Single.just(new HttpResponse(200, "", TestUtils.stringToByteBuffer("{\"connectionId\":\"bVOiRPG8-6YiJ6d7ZcTOVQ\",\""
                            + "availableTransports\":[{\"transport\":\"WebSockets\",\"transferFormats\":[\"Text\",\"Binary\"]}]}")));
                });

        MockTransport transport = new MockTransport(true);
        HubConnection hubConnection = HubConnectionBuilder
                .create("http://example.com")
                .withTransportImplementation(transport)
                .withHttpClient(client)
                .build();

        hubConnection.start().timeout(30, TimeUnit.SECONDS).blockingAwait();
        assertEquals(HubConnectionState.CONNECTED, hubConnection.getConnectionState());
        hubConnection.stop().timeout(30, TimeUnit.SECONDS).blockingAwait();
        assertEquals("Bearer firstRedirectToken", token.get());

        // Clear the tokens to see if they get reset to the proper values
        redirectToken.set("");
        token.set("");

        hubConnection.start().timeout(30, TimeUnit.SECONDS).blockingAwait();
        assertEquals(HubConnectionState.CONNECTED, hubConnection.getConnectionState());
        hubConnection.stop();
        assertNull(redirectToken.get());
        assertEquals("Bearer secondRedirectToken", token.get());
    }

    @Test
    public void ErrorInAccessTokenProviderThrowsFromStart() {
        HubConnection hubConnection = HubConnectionBuilder
                .create("http://example.com")
                .withAccessTokenProvider(Single.defer(() -> Single.error(new RuntimeException("Error from accessTokenProvider"))))
                .build();

        try {
            hubConnection.start().timeout(30, TimeUnit.SECONDS).blockingAwait();
            assertTrue(false);
        } catch (RuntimeException ex) {
            assertEquals("Error from accessTokenProvider", ex.getMessage());
        }
    }

    @Test
    public void connectionTimesOutIfServerDoesNotSendMessage() {
        HubConnection hubConnection = TestUtils.createHubConnection("http://example.com");
        hubConnection.setServerTimeout(1);
        hubConnection.setTickRate(1);
        SingleSubject<Exception> closedSubject = SingleSubject.create();
        hubConnection.onClosed((e) -> {
            closedSubject.onSuccess(e);
        });

        hubConnection.start().timeout(30, TimeUnit.SECONDS).blockingAwait();

        assertEquals("Server timeout elapsed without receiving a message from the server.", closedSubject.timeout(30, TimeUnit.SECONDS).blockingGet().getMessage());
    }

    @Test
    public void connectionSendsPingsRegularly() throws InterruptedException {
        MockTransport mockTransport = new MockTransport(true, false);
        HubConnection hubConnection = TestUtils.createHubConnection("http://example.com", mockTransport);
        hubConnection.setKeepAliveInterval(1);
        hubConnection.setTickRate(1);

        hubConnection.start().timeout(30, TimeUnit.SECONDS).blockingAwait();

        String message = TestUtils.byteBufferToString(mockTransport.getNextSentMessage().timeout(30, TimeUnit.SECONDS).blockingGet());
        assertEquals("{\"type\":6}" + RECORD_SEPARATOR, message);
        message = TestUtils.byteBufferToString(mockTransport.getNextSentMessage().timeout(30, TimeUnit.SECONDS).blockingGet());
        assertEquals("{\"type\":6}" + RECORD_SEPARATOR, message);

        hubConnection.stop().timeout(30, TimeUnit.SECONDS).blockingAwait();
    }

    @Test
    public void userAgentHeaderIsSet() {
        AtomicReference<String> header = new AtomicReference<>();
        TestHttpClient client = new TestHttpClient()
                .on("POST", "http://example.com/negotiate?negotiateVersion=1",
                        (req) -> {
                            header.set(req.getHeaders().get("User-Agent"));
                            return Single.just(new HttpResponse(200, "", TestUtils.stringToByteBuffer("{\"connectionId\":\"bVOiRPG8-6YiJ6d7ZcTOVQ\",\""
                                    + "availableTransports\":[{\"transport\":\"WebSockets\",\"transferFormats\":[\"Text\",\"Binary\"]}]}")));
                        });

        MockTransport transport = new MockTransport();
        HubConnection hubConnection = HubConnectionBuilder.create("http://example.com")
                .withTransportImplementation(transport)
                .withHttpClient(client)
                .build();

        hubConnection.start().timeout(30, TimeUnit.SECONDS).blockingAwait();
        assertEquals(HubConnectionState.CONNECTED, hubConnection.getConnectionState());
        hubConnection.stop();

        assertTrue(header.get().startsWith("Microsoft SignalR/"));
    }

    @Test
    public void userAgentHeaderCanBeOverwritten() {
        AtomicReference<String> header = new AtomicReference<>();
        TestHttpClient client = new TestHttpClient()
                .on("POST", "http://example.com/negotiate?negotiateVersion=1",
                        (req) -> {
                            header.set(req.getHeaders().get("User-Agent"));
                            return Single.just(new HttpResponse(200, "", TestUtils.stringToByteBuffer("{\"connectionId\":\"bVOiRPG8-6YiJ6d7ZcTOVQ\",\""
                                    + "availableTransports\":[{\"transport\":\"WebSockets\",\"transferFormats\":[\"Text\",\"Binary\"]}]}")));
                        });

        MockTransport transport = new MockTransport();
        HubConnection hubConnection = HubConnectionBuilder.create("http://example.com")
                .withTransportImplementation(transport)
                .withHttpClient(client)
                .withHeader("User-Agent", "Updated Value")
                .build();

        hubConnection.start().timeout(30, TimeUnit.SECONDS).blockingAwait();
        assertEquals(HubConnectionState.CONNECTED, hubConnection.getConnectionState());
        hubConnection.stop();
        assertEquals("Updated Value", header.get());
    }

    @Test
    public void userAgentCanBeCleared() {
        AtomicReference<String> header = new AtomicReference<>();
        TestHttpClient client = new TestHttpClient()
                .on("POST", "http://example.com/negotiate?negotiateVersion=1",
                        (req) -> {
                            header.set(req.getHeaders().get("User-Agent"));
                            return Single.just(new HttpResponse(200, "", TestUtils.stringToByteBuffer("{\"connectionId\":\"bVOiRPG8-6YiJ6d7ZcTOVQ\",\""
                                    + "availableTransports\":[{\"transport\":\"WebSockets\",\"transferFormats\":[\"Text\",\"Binary\"]}]}")));
                        });

        MockTransport transport = new MockTransport();
        HubConnection hubConnection = HubConnectionBuilder.create("http://example.com")
                .withTransportImplementation(transport)
                .withHttpClient(client)
                .withHeader("User-Agent", "")
                .build();

        hubConnection.start().timeout(30, TimeUnit.SECONDS).blockingAwait();
        assertEquals(HubConnectionState.CONNECTED, hubConnection.getConnectionState());
        hubConnection.stop();
        assertEquals("", header.get());
    }
    @Test
    public void headersAreSetAndSentThroughBuilder() {
        AtomicReference<String> header = new AtomicReference<>();
        TestHttpClient client = new TestHttpClient()
                .on("POST", "http://example.com/negotiate?negotiateVersion=1",
                        (req) -> {
                            header.set(req.getHeaders().get("ExampleHeader"));
                            return Single.just(new HttpResponse(200, "", TestUtils.stringToByteBuffer("{\"connectionId\":\"bVOiRPG8-6YiJ6d7ZcTOVQ\",\""
                                            + "availableTransports\":[{\"transport\":\"WebSockets\",\"transferFormats\":[\"Text\",\"Binary\"]}]}")));
                        });


        MockTransport transport = new MockTransport();
        HubConnection hubConnection = HubConnectionBuilder.create("http://example.com")
                .withTransportImplementation(transport)
                .withHttpClient(client)
                .withHeader("ExampleHeader", "ExampleValue")
                .build();

        hubConnection.start().timeout(30, TimeUnit.SECONDS).blockingAwait();
        assertEquals(HubConnectionState.CONNECTED, hubConnection.getConnectionState());
        hubConnection.stop();
        assertEquals("ExampleValue", header.get());
    }

    @Test
    public void headersAreNotClearedWhenConnectionIsRestarted() {
        AtomicReference<String> header = new AtomicReference<>();
        TestHttpClient client = new TestHttpClient()
                .on("POST", "http://example.com/negotiate?negotiateVersion=1",
                        (req) -> {
                            header.set(req.getHeaders().get("Authorization"));
                            return Single.just(new HttpResponse(200, "", TestUtils.stringToByteBuffer("{\"connectionId\":\"bVOiRPG8-6YiJ6d7ZcTOVQ\",\""
                                    + "availableTransports\":[{\"transport\":\"WebSockets\",\"transferFormats\":[\"Text\",\"Binary\"]}]}")));
                        });

        MockTransport transport = new MockTransport();
        HubConnection hubConnection = HubConnectionBuilder.create("http://example.com")
                .withTransportImplementation(transport)
                .withHttpClient(client)
                .withHeader("Authorization", "ExampleValue")
                .build();

        hubConnection.start().timeout(30, TimeUnit.SECONDS).blockingAwait();
        assertEquals(HubConnectionState.CONNECTED, hubConnection.getConnectionState());
        hubConnection.stop();
        assertEquals("ExampleValue", header.get());

        hubConnection.start().timeout(30, TimeUnit.SECONDS).blockingAwait();
        assertEquals(HubConnectionState.CONNECTED, hubConnection.getConnectionState());
        assertEquals("ExampleValue", header.get());
    }

    @Test
    public void userSetAuthHeaderIsNotClearedAfterRedirect() {
        AtomicReference<String> beforeRedirectHeader  = new AtomicReference<>();
        AtomicReference<String> afterRedirectHeader = new AtomicReference<>();

        TestHttpClient client = new TestHttpClient()
                .on("POST", "http://example.com/negotiate?negotiateVersion=1",
                        (req) -> {
                            beforeRedirectHeader.set(req.getHeaders().get("Authorization"));
                            return Single.just(new HttpResponse(200, "", TestUtils.stringToByteBuffer("{\"url\":\"http://testexample.com/\",\"accessToken\":\"redirectToken\"}\"}")));
                        })
                .on("POST", "http://testexample.com/negotiate?negotiateVersion=1",
                        (req) -> {
                            afterRedirectHeader.set(req.getHeaders().get("Authorization"));
                            return Single.just(new HttpResponse(200, "", TestUtils.stringToByteBuffer("{\"connectionId\":\"bVOiRPG8-6YiJ6d7ZcTOVQ\",\""
                                    + "availableTransports\":[{\"transport\":\"WebSockets\",\"transferFormats\":[\"Text\",\"Binary\"]}]}")));
                        });

        MockTransport transport = new MockTransport();
        HubConnection hubConnection = HubConnectionBuilder.create("http://example.com")
                .withTransportImplementation(transport)
                .withHttpClient(client)
                .withHeader("Authorization", "ExampleValue")
                .build();

        hubConnection.start().timeout(30, TimeUnit.SECONDS).blockingAwait();
        assertEquals(HubConnectionState.CONNECTED, hubConnection.getConnectionState());
        hubConnection.stop().blockingAwait();
        assertEquals("ExampleValue", beforeRedirectHeader.get());
        assertEquals("Bearer redirectToken", afterRedirectHeader.get());

        // Making sure you can do this after restarting the HubConnection.
        hubConnection.start().timeout(30, TimeUnit.SECONDS).blockingAwait();
        assertEquals(HubConnectionState.CONNECTED, hubConnection.getConnectionState());
        hubConnection.stop().blockingAwait();
        assertEquals("ExampleValue", beforeRedirectHeader.get());
        assertEquals("Bearer redirectToken", afterRedirectHeader.get());
    }

    @Test
    public void sameHeaderSetTwiceGetsOverwritten() {
        AtomicReference<String> header = new AtomicReference<>();
        TestHttpClient client = new TestHttpClient()
                .on("POST", "http://example.com/negotiate?negotiateVersion=1",
                        (req) -> {
                            header.set(req.getHeaders().get("ExampleHeader"));
                            return Single.just(new HttpResponse(200, "", TestUtils.stringToByteBuffer("{\"connectionId\":\"bVOiRPG8-6YiJ6d7ZcTOVQ\",\""
                                            + "availableTransports\":[{\"transport\":\"WebSockets\",\"transferFormats\":[\"Text\",\"Binary\"]}]}")));
                        });


        MockTransport transport = new MockTransport();
        HubConnection hubConnection = HubConnectionBuilder.create("http://example.com")
                .withTransportImplementation(transport)
                .withHttpClient(client)
                .withHeader("ExampleHeader", "ExampleValue")
                .withHeader("ExampleHeader", "New Value")
                .build();

        hubConnection.start().timeout(30, TimeUnit.SECONDS).blockingAwait();
        assertEquals(HubConnectionState.CONNECTED, hubConnection.getConnectionState());
        hubConnection.stop();
        assertEquals("New Value", header.get());
    }

    @Test
    public void hubConnectionCanBeStartedAfterBeingStopped() {
        MockTransport transport = new MockTransport();
        HubConnection hubConnection = HubConnectionBuilder
                .create("http://example.com")
                .withTransportImplementation(transport)
                .shouldSkipNegotiate(true)
                .build();

        hubConnection.start().timeout(30, TimeUnit.SECONDS).blockingAwait();
        assertEquals(HubConnectionState.CONNECTED, hubConnection.getConnectionState());
        hubConnection.stop().timeout(30, TimeUnit.SECONDS).blockingAwait();
        assertEquals(HubConnectionState.DISCONNECTED, hubConnection.getConnectionState());
        hubConnection.start().timeout(30, TimeUnit.SECONDS).blockingAwait();
        assertEquals(HubConnectionState.CONNECTED, hubConnection.getConnectionState());
        hubConnection.stop().timeout(30, TimeUnit.SECONDS).blockingAwait();
        assertEquals(HubConnectionState.DISCONNECTED, hubConnection.getConnectionState());
    }

    @Test
    public void hubConnectionCanBeStartedAfterBeingStoppedAndRedirected() {
        MockTransport mockTransport = new MockTransport();
        TestHttpClient client = new TestHttpClient()
                .on("POST", "http://example.com/negotiate?negotiateVersion=1", (req) -> Single.just(new HttpResponse(200, "", TestUtils.stringToByteBuffer("{\"url\":\"http://testexample.com/\"}"))))
                .on("POST", "http://testexample.com/negotiate?negotiateVersion=1", (req) -> Single.just(new HttpResponse(200, "",
                		TestUtils.stringToByteBuffer("{\"connectionId\":\"bVOiRPG8-6YiJ6d7ZcTOVQ\",\"availableTransports\":[{\"transport\":\"WebSockets\",\"transferFormats\":[\"Text\",\"Binary\"]}]}"))));

        HubConnection hubConnection = HubConnectionBuilder
                .create("http://example.com")
                .withTransportImplementation(mockTransport)
                .withHttpClient(client)
                .build();

        hubConnection.start().timeout(30, TimeUnit.SECONDS).blockingAwait();
        assertEquals(HubConnectionState.CONNECTED, hubConnection.getConnectionState());
        hubConnection.stop().timeout(30, TimeUnit.SECONDS).blockingAwait();
        assertEquals(HubConnectionState.DISCONNECTED, hubConnection.getConnectionState());
        hubConnection.start().timeout(30, TimeUnit.SECONDS).blockingAwait();
        assertEquals(HubConnectionState.CONNECTED, hubConnection.getConnectionState());
        hubConnection.stop().timeout(30, TimeUnit.SECONDS).blockingAwait();
        assertEquals(HubConnectionState.DISCONNECTED, hubConnection.getConnectionState());
    }

    @Test
    public void non200FromNegotiateThrowsError() {
        TestHttpClient client = new TestHttpClient()
                .on("POST", "http://example.com/negotiate?negotiateVersion=1",
                        (req) -> Single.just(new HttpResponse(500, "Internal server error", TestUtils.emptyByteBuffer)));

        MockTransport transport = new MockTransport();
        HubConnection hubConnection = HubConnectionBuilder
                .create("http://example.com")
                .withTransportImplementation(transport)
                .withHttpClient(client)
                .build();

        RuntimeException exception = assertThrows(RuntimeException.class,
            () -> hubConnection.start().timeout(30, TimeUnit.SECONDS).blockingAwait());
        assertEquals("Unexpected status code returned from negotiate: 500 Internal server error.", exception.getMessage());
    }

    @Test
    public void hubConnectionCloseCallsStop() {
        MockTransport mockTransport = new MockTransport();
        TestHttpClient client = new TestHttpClient()
                .on("POST", "http://example.com/negotiate?negotiateVersion=1", (req) -> Single.just(new HttpResponse(200, "", TestUtils.stringToByteBuffer("{\"url\":\"http://testexample.com/\"}"))))
                .on("POST", "http://testexample.com/negotiate?negotiateVersion=1", (req) -> Single.just(new HttpResponse(200, "",
                		TestUtils.stringToByteBuffer("{\"connectionId\":\"bVOiRPG8-6YiJ6d7ZcTOVQ\",\"availableTransports\":[{\"transport\":\"WebSockets\",\"transferFormats\":[\"Text\",\"Binary\"]}]}"))));

        CompletableSubject close = CompletableSubject.create();

        try (HubConnection hubConnection = HubConnectionBuilder
                .create("http://example.com")
                .withTransportImplementation(mockTransport)
                .withHttpClient(client)
                .build()) {

            hubConnection.onClosed(e -> {
                close.onComplete();
            });
            hubConnection.start().timeout(30, TimeUnit.SECONDS).blockingAwait();
            assertEquals(HubConnectionState.CONNECTED, hubConnection.getConnectionState());
        }

        close.timeout(30, TimeUnit.SECONDS).blockingGet();
    }
}<|MERGE_RESOLUTION|>--- conflicted
+++ resolved
@@ -2775,8 +2775,6 @@
     }
 
     @Test
-<<<<<<< HEAD
-=======
     public void ThrowsIfSkipNegotiationSetAndTransportIsNotWebSockets() {
         AtomicBoolean negotiateCalled = new AtomicBoolean(false);
         TestHttpClient client = new TestHttpClient().on("POST", "http://example.com/negotiate?negotiateVersion=1",
@@ -2803,7 +2801,6 @@
     }
 
     @Test
->>>>>>> 368fa1df
     public void connectionIdIsAvailableAfterStart() {
         TestHttpClient client = new TestHttpClient().on("POST", "http://example.com/negotiate?negotiateVersion=1",
                 (req) -> Single.just(new HttpResponse(200, "",
