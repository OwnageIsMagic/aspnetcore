--- conflicted
+++ resolved
@@ -8,13 +8,10 @@
     <PreserveCompilationContext>true</PreserveCompilationContext>
   </PropertyGroup>
 
-<<<<<<< HEAD
-=======
   <PropertyGroup Condition=" '$(TargetFramework)' == 'netcoreapp2.0' ">
     <AssetTargetFallback>$(AssetTargetFallback);portable-net45+win8+wp8+wpa81;</AssetTargetFallback>
   </PropertyGroup>
 
->>>>>>> 5eea3f50
   <ItemGroup>
     <EmbeddedResource Include="TestFiles\**\*" />
     <None Include="xunit.runner.json" CopyToOutputDirectory="PreserveNewest" />
