--- conflicted
+++ resolved
@@ -14,11 +14,8 @@
 using Microsoft.AspNetCore.Server.Kestrel;
 using Microsoft.AspNetCore.Server.Kestrel.Filter;
 using Microsoft.AspNetCore.Server.Kestrel.Infrastructure;
-<<<<<<< HEAD
-=======
 using Microsoft.AspNetCore.Server.Kestrel.Networking;
 using Microsoft.AspNetCore.Testing.xunit;
->>>>>>> ffa8f3f0
 using Microsoft.Extensions.Logging;
 using Xunit;
 
@@ -114,13 +111,7 @@
             var address = ServerAddress.FromUrl($"http://localhost:{port}/");
             var started = engine.CreateServer(address);
 
-<<<<<<< HEAD
-            var socket = new Socket(AddressFamily.InterNetwork, SocketType.Stream, ProtocolType.Tcp);
-            socket.Connect(new IPEndPoint(IPAddress.Loopback, port));
-=======
-            Console.WriteLine("Started");
             var socket = TestConnection.CreateConnectedLoopbackSocket(port);
->>>>>>> ffa8f3f0
             socket.Send(Encoding.ASCII.GetBytes("POST / HTTP/1.0\r\n\r\nHello World"));
             socket.Shutdown(SocketShutdown.Send);
             var buffer = new byte[8192];
