--- conflicted
+++ resolved
@@ -44,39 +44,20 @@
         [Fact]
         public async Task CanStartAndStopConnectionUsingDefaultTransport()
         {
-<<<<<<< HEAD
-            var url = ServerFixture.Url + "/echo";
-            // The test should connect to the server using WebSockets transport on Windows 8 and newer.
-            // On Windows 7/2008R2 it should use ServerSentEvents transport to connect to the server.
-            var connection = new HttpConnection(new Uri(url));
-            await connection.StartAsync(TransferFormat.Binary).OrTimeout();
-            await connection.DisposeAsync().OrTimeout();
-=======
             using (StartVerifableLog(out var loggerFactory))
             {
-                var url = _serverFixture.Url + "/echo";
+                var url = ServerFixture.Url + "/echo";
                 // The test should connect to the server using WebSockets transport on Windows 8 and newer.
                 // On Windows 7/2008R2 it should use ServerSentEvents transport to connect to the server.
                 var connection = new HttpConnection(new Uri(url), HttpTransports.All, loggerFactory);
                 await connection.StartAsync(TransferFormat.Binary).OrTimeout();
                 await connection.DisposeAsync().OrTimeout();
             }
->>>>>>> 9d8b83e6
         }
 
         [Fact]
         public async Task TransportThatFallsbackCreatesNewConnection()
         {
-<<<<<<< HEAD
-            var url = ServerFixture.Url + "/echo";
-            // The test should connect to the server using WebSockets transport on Windows 8 and newer.
-            // On Windows 7/2008R2 it should use ServerSentEvents transport to connect to the server.
-
-            // The test logic lives in the TestTransportFactory and FakeTransport.
-            var connection = new HttpConnection(new HttpConnectionOptions { Url = new Uri(url) }, null, new TestTransportFactory());
-            await connection.StartAsync(TransferFormat.Text).OrTimeout();
-            await connection.DisposeAsync().OrTimeout();
-=======
             bool ExpectedErrors(WriteContext writeContext)
             {
                 return writeContext.LoggerName == typeof(HttpConnection).FullName &&
@@ -85,7 +66,7 @@
 
             using (StartVerifableLog(out var loggerFactory, expectedErrorsFilter: ExpectedErrors))
             {
-                var url = _serverFixture.Url + "/echo";
+                var url = ServerFixture.Url + "/echo";
                 // The test should connect to the server using WebSockets transport on Windows 8 and newer.
                 // On Windows 7/2008R2 it should use ServerSentEvents transport to connect to the server.
 
@@ -94,18 +75,13 @@
                 await connection.StartAsync(TransferFormat.Text).OrTimeout();
                 await connection.DisposeAsync().OrTimeout();
             }
->>>>>>> 9d8b83e6
         }
 
         [Theory]
         [MemberData(nameof(TransportTypes))]
         public async Task CanStartAndStopConnectionUsingGivenTransport(HttpTransportType transportType)
         {
-<<<<<<< HEAD
-            using (StartVerifableLog(out var loggerFactory, testName: $"CanStartAndStopConnectionUsingGivenTransport_{transportType}", minLogLevel: LogLevel.Trace))
-=======
             using (StartVerifableLog(out var loggerFactory, minLogLevel: LogLevel.Trace, testName: $"CanStartAndStopConnectionUsingGivenTransport_{transportType}"))
->>>>>>> 9d8b83e6
             {
                 var url = ServerFixture.Url + "/echo";
                 var connection = new HttpConnection(new Uri(url), transportType, loggerFactory);
